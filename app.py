import streamlit as st
import pandas as pd
import plotly.express as px
import plotly.graph_objects as go
from transformers import pipeline, AutoTokenizer, AutoModelForSequenceClassification

# Assuming these files exist in the same directory
from export_feature import export_results_button 
# from ensemble_classifier_method import EnsembleSpamClassifier, ModelPerformanceTracker, PredictionResult
# Dummy classes if you don't have the actual files for testing
try:
    from ensemble_classifier_method import EnsembleSpamClassifier, ModelPerformanceTracker, PredictionResult
except ImportError:
    st.warning("`ensemble_classifier_method.py` not found. Using dummy classes. Please provide the actual file for full functionality.")
    class PredictionResult:
        def __init__(self, label, score, spam_probability=None):
            self.label = label
            self.score = score
            self.spam_probability = spam_probability
    class ModelPerformanceTracker:
        def __init__(self):
            self.stats = {}
        def update_performance(self, model_name, correct): pass
        def get_all_stats(self): return {}
        def save_to_file(self, filename): pass
    class EnsembleSpamClassifier:
        def __init__(self, performance_tracker):
            self.performance_tracker = performance_tracker
            self.default_weights = {"DistilBERT": 0.25, "BERT": 0.25, "RoBERTa": 0.25, "ALBERT": 0.25}
            self.model_weights = self.default_weights.copy()
        def update_model_weights(self, weights): self.model_weights.update(weights)
        def get_model_weights(self): return self.model_weights
        def get_ensemble_prediction(self, predictions, method):
            # Dummy implementation for ensemble prediction
            if not predictions:
                return {'label': 'UNKNOWN', 'confidence': 0.0, 'spam_probability': 0.0, 'method': method, 'details': 'No model predictions'}
            
            # Simple majority voting for dummy
            spam_votes = sum(1 for p in predictions.values() if p['label'] == 'SPAM')
            ham_votes = sum(1 for p in predictions.values() if p['label'] == 'HAM')
            
            if spam_votes > ham_votes:
                label = 'SPAM'
                score = sum(p['score'] for p in predictions.values() if p['label'] == 'SPAM') / spam_votes if spam_votes else 0
                spam_prob = score # Simplified
            elif ham_votes > spam_votes:
                label = 'HAM'
                score = sum(p['score'] for p in predictions.values() if p['label'] == 'HAM') / ham_votes if ham_votes else 0
                spam_prob = 1 - score # Simplified
            else: # Tie or no clear majority, default to HAM for safety or SPAM for caution
                label = 'HAM' 
                score = 0.5
                spam_prob = 0.5
            return {'label': label, 'confidence': score, 'spam_probability': spam_prob, 'method': method, 'details': f'Dummy {method} applied'}
        
        def get_all_predictions(self, predictions):
            # Dummy method to return results for all ensemble methods
            dummy_results = {}
            for method_key in ["majority_voting", "weighted_average", "confidence_weighted", "adaptive_threshold", "meta_ensemble"]:
                dummy_results[method_key] = self.get_ensemble_prediction(predictions, method_key)
            return dummy_results
        
# Core Python imports
import time
import re
from datetime import datetime
from pathlib import Path
import numpy as np
from typing import Dict, List, Tuple, Any, Optional
from io import StringIO
import torch
from collections import defaultdict # Added for easier analytics data aggregation

# --- Streamlit Page Configuration ---
st.set_page_config(
    page_title="Spamlyser Pro - Ensemble Edition",
    page_icon="🛡️",
    layout="wide",
    initial_sidebar_state="expanded"
)

# --- Custom CSS for Styling ---
st.markdown("""
<style>
    .main {
        background: linear-gradient(135deg, #0f0f0f 0%, #1a1a1a 100%);
    }
    
    .stApp {
        background: linear-gradient(135deg, #0f0f0f 0%, #1a1a1a 100%);
    }
    
    .metric-container {
        background: linear-gradient(145deg, #1e1e1e, #2a2a2a);
        padding: 20px;
        border-radius: 15px;
        border: 1px solid #333;
        box-shadow: 0 8px 32px rgba(0, 0, 0, 0.3);
        margin: 10px 0;
    }
    
    .prediction-card {
        background: linear-gradient(145deg, #1a1a1a, #2d2d2d);
        padding: 25px;
        border-radius: 20px;
        border: 1px solid #404040;
        box-shadow: 0 12px 40px rgba(0, 0, 0, 0.4);
        text-align: center;
        margin: 20px 0;
    }
    
    .ensemble-card {
        background: linear-gradient(145deg, #1a1a2a, #2d2d3d);
        padding: 20px;
        border-radius: 15px;
        border: 2px solid #6366f1;
        margin: 15px 0;
    }
    
    .spam-alert {
        background: linear-gradient(145deg, #2a1a1a, #3d2626);
        border: 2px solid #ff4444;
        color: #ff6b6b;
    }
    
    .ham-safe {
        background: linear-gradient(145deg, #1a2a1a, #263d26);
        border: 2px solid #44ff44;
        color: #6bff6b;
    }
    
    .analysis-header {
        background: linear-gradient(90deg, #333, #555);
        padding: 15px;
        border-radius: 10px;
        margin: 20px 0;
        border-left: 4px solid #00d4aa;
    }
    
    .feature-card {
        background: rgba(255, 255, 255, 0.05);
        backdrop-filter: blur(10px);
        border: 1px solid rgba(255, 255, 255, 0.1);
        border-radius: 15px;
        padding: 20px;
        margin: 10px 0;
    }
    
    .model-info {
        background: linear-gradient(145deg, #252525, #3a3a3a);
        padding: 15px;
        border-radius: 12px;
        border-left: 4px solid #00d4aa;
        margin: 15px 0;
    }
    
    .ensemble-method {
        background: linear-gradient(145deg, #252545, #3a3a5a);
        padding: 12px;
        border-radius: 10px;
        border-left: 4px solid #6366f1;
        margin: 8px 0;
    }
    
    .method-comparison {
        background: rgba(255, 255, 255, 0.03);
        padding: 15px;
        border-radius: 10px;
        margin: 10px 0;
        border: 1px solid rgba(255, 255, 255, 0.1);
    }
</style>
""", unsafe_allow_html=True)


# --- Load Sample Messages (with fallback) ---
try:
    sample_df = pd.read_csv("sample_data.csv")
except FileNotFoundError:
    st.warning("`sample_data.csv` not found. Creating a dummy DataFrame for sample messages.")
    sample_df = pd.DataFrame({
        'message': [
            "WINNER! You have been selected for a £1000 prize. Call now!",
            "Hi Mom, just letting you know I'm home safe.",
            "Free entry to our exclusive lottery! Text WIN to 87879.",
            "Meeting at 3 PM, don't be late.",
            "Urgent: Your bank account has been compromised. Verify at https://bit.ly/malicious",
            "Hey, how are you doing today?",
            "Congratulations! You've won a new iPhone! Claim your prize here: http://tinyurl.com/prize",
            "Just confirming our appointment for tomorrow at 10 AM.",
            "Your subscription is expiring. Renew now to avoid service interruption."
        ]
    })

# --- Session State Initialization ---
if 'classification_history' not in st.session_state:
    st.session_state.classification_history = []
if 'model_stats' not in st.session_state:
    st.session_state.model_stats = {model: {'spam': 0, 'ham': 0, 'total': 0} for model in ["DistilBERT", "BERT", "RoBERTa", "ALBERT"]}
if 'ensemble_tracker' not in st.session_state:
    st.session_state.ensemble_tracker = ModelPerformanceTracker()
if 'ensemble_classifier' not in st.session_state:
    st.session_state.ensemble_classifier = EnsembleSpamClassifier(performance_tracker=st.session_state.ensemble_tracker)
if 'ensemble_history' not in st.session_state:
    st.session_state.ensemble_history = []
if 'loaded_models' not in st.session_state:
    st.session_state.loaded_models = {model_name: None for model_name in ["DistilBERT", "BERT", "RoBERTa", "ALBERT"]}


# --- Model Configurations ---
MODEL_OPTIONS = {
    "DistilBERT": {
        "id": "mreccentric/distilbert-base-uncased-spamlyser",
        "description": "Lightweight & Fast",
        "icon": "⚡",
        "color": "#ff6b6b"
    },
    "BERT": {
        "id": "mreccentric/bert-base-uncased-spamlyser",
        "description": "Balanced Performance",
        "icon": "🎯",
        "color": "#4ecdc4"
    },
    "RoBERTa": {
        "id": "mreccentric/roberta-base-spamlyser",
        "description": "Robust & Accurate",
        "icon": "🚀",
        "color": "#45b7d1"
    },
    "ALBERT": {
        "id": "mreccentric/albert-base-v2-spamlyser",
        "description": "Parameter Efficient",
        "icon": "🧠",
        "color": "#96ceb4"
    }
}

ENSEMBLE_METHODS = {
    "majority_voting": {
        "name": "Majority Voting",
        "description": "Each model votes, majority wins",
        "icon": "🗳️",
        "color": "#ff6b6b"
    },
    "weighted_average": {
        "name": "Weighted Average",
        "description": "Combines probabilities with model weights",
        "icon": "⚖️",
        "color": "#4ecdc4"
    },
    "confidence_weighted": {
        "name": "Confidence Weighted",
        "description": "Weights votes by model confidence",
        "icon": "🎯",
        "color": "#45b7d1"
    },
    "adaptive_threshold": {
        "name": "Adaptive Threshold",
        "description": "Adjusts threshold based on agreement",
        "icon": "🔧",
        "color": "#96ceb4"
    },
    "meta_ensemble": {
        "name": "Meta Ensemble",
        "description": "Combines all methods, picks best",
        "icon": "🧠",
        "color": "#a855f7"
    }
}

# --- Header ---
st.markdown("""
<div style="text-align: center; padding: 20px 0; background: linear-gradient(90deg, #1a1a1a, #2d2d2d); border-radius: 15px; margin-bottom: 30px; border: 1px solid #404040;">
    <h1 style="color: #00d4aa; font-size: 3rem; margin: 0; text-shadow: 0 0 20px rgba(0, 212, 170, 0.3);">
        🛡️ Spamlyser Pro - Ensemble Edition
    </h1>
    <p style="color: #888; font-size: 1.2rem; margin: 10px 0 0 0;">
        Advanced Multi-Model SMS Threat Detection & Analysis Platform
    </p>
</div>
""", unsafe_allow_html=True)

# --- Sidebar ---
with st.sidebar:
    st.markdown("""
    <div style="text-align: center; padding: 20px; background: linear-gradient(145deg, #1e1e1e, #2a2a2a); border-radius: 15px; margin-bottom: 20px;">
        <h3 style="color: #00d4aa; margin: 0;">Analysis Mode</h3>
    </div>
    """, unsafe_allow_html=True)
    
    analysis_mode = st.radio(
        "Choose Analysis Mode",
        ["Single Model", "Ensemble Analysis"],
        help="Single Model: Use one model at a time\nEnsemble: Use all models together"
    )
    
    if analysis_mode == "Single Model":
        selected_model_name = st.selectbox(
            "Choose AI Model",
            list(MODEL_OPTIONS.keys()),
            format_func=lambda x: f"{MODEL_OPTIONS[x]['icon']} {x} - {MODEL_OPTIONS[x]['description']}"
        )
        
        model_info = MODEL_OPTIONS[selected_model_name]
        st.markdown(f"""
        <div class="model-info">
            <h4 style="color: {model_info['color']}; margin: 0 0 10px 0;">
                {model_info['icon']} {selected_model_name}
            </h4>
            <p style="color: #ccc; margin: 0; font-size: 0.9rem;">
                {model_info['description']}
            </p>
        </div>
        """, unsafe_allow_html=True)
    else: # Ensemble Analysis Mode
        st.markdown("### 🎯 Ensemble Configuration")
        selected_ensemble_method = st.selectbox(
            "Choose Ensemble Method",
            list(ENSEMBLE_METHODS.keys()),
            format_func=lambda x: f"{ENSEMBLE_METHODS[x]['icon']} {ENSEMBLE_METHODS[x]['name']}"
        )
        method_info = ENSEMBLE_METHODS[selected_ensemble_method]
        st.markdown(f"""
        <div class="model-info">
            <h4 style="color: {method_info['color']}; margin: 0 0 10px 0;">
                {method_info['icon']} {method_info['name']}
            </h4>
            <p style="color: #ccc; margin: 0; font-size: 0.9rem;">
                {method_info['description']}
            </p>
        </div>
        """, unsafe_allow_html=True)
        if selected_ensemble_method == "weighted_average":
            st.markdown("#### ⚖️ Model Weights")
            weights = {}
            for model_name in MODEL_OPTIONS.keys():
                default_weight = st.session_state.ensemble_classifier.model_weights.get(model_name, 0.25)
                weights[model_name] = st.slider(
                    f"{MODEL_OPTIONS[model_name]['icon']} {model_name}",
                    0.0, 1.0, default_weight, 0.05
                )
            if st.button("Update Weights"):
                st.session_state.ensemble_classifier.update_model_weights(weights)
                st.success("Weights updated!")
        if selected_ensemble_method == "adaptive_threshold":
            st.markdown("#### 🎛️ Threshold Settings")
            base_threshold = st.slider("Base Threshold", 0.1, 0.9, 0.5, 0.05) # This variable is not used further in the provided code logic.

    st.markdown("---")
    
    # Sidebar Overall Stats
    st.markdown("### 📊 Overall Statistics")
    total_single_predictions = sum(st.session_state.model_stats[model]['total'] for model in MODEL_OPTIONS)
    total_ensemble_predictions = len(st.session_state.ensemble_history)
    total_predictions_overall = total_single_predictions + total_ensemble_predictions

    st.markdown(f"""
    <div class="metric-container">
        <p style="color: #00d4aa; font-size: 1.2rem; margin-bottom: 5px;">Total Predictions</p>
        <h3 style="color: #eee; margin-top: 0;">{total_predictions_overall}</h3>
    </div>
    """, unsafe_allow_html=True)

    overall_spam_count = sum(st.session_state.model_stats[model]['spam'] for model in MODEL_OPTIONS) + \
                         sum(1 for entry in st.session_state.ensemble_history if entry['prediction'] == 'SPAM')
    overall_ham_count = sum(st.session_state.model_stats[model]['ham'] for model in MODEL_OPTIONS) + \
                        sum(1 for entry in st.session_state.ensemble_history if entry['prediction'] == 'HAM')
    
    col_spam, col_ham = st.columns(2)
    with col_spam:
        st.markdown(f"""
        <div class="metric-container spam-alert" style="padding: 15px;">
            <p style="color: #ff6b6b; font-size: 1rem; margin-bottom: 5px;">Spam Count</p>
            <h4 style="color: #ff6b6b; margin-top: 0;">{overall_spam_count}</h4>
        </div>
        """, unsafe_allow_html=True)
    with col_ham:
        st.markdown(f"""
        <div class="metric-container ham-safe" style="padding: 15px;">
            <p style="color: #6bff6b; font-size: 1rem; margin-bottom: 5px;">Ham Count</p>
            <h4 style="color: #6bff6b; margin-top: 0;">{overall_ham_count}</h4>
        </div>
        """, unsafe_allow_html=True)


# --- Model Loading Helpers ---
@st.cache_resource
def load_tokenizer(model_id):
    try:
        return AutoTokenizer.from_pretrained(model_id)
    except Exception as e:
        st.error(f"❌ Error loading tokenizer for {model_id}: {str(e)}")
        return None

@st.cache_resource
def load_model(model_id):
    try:
        device = torch.device("cuda" if torch.cuda.is_available() else "cpu")
        return AutoModelForSequenceClassification.from_pretrained(model_id).to(device)
    except Exception as e:
        st.error(f"❌ Error loading model {model_id}: {str(e)}")
        return None

@st.cache_resource
def _load_model_cached(model_id):
    try:
        tokenizer = load_tokenizer(model_id)
        model = load_model(model_id)
        if tokenizer is None or model is None:
            return None
        pipe = pipeline(
            "text-classification", 
            model=model, 
            tokenizer=tokenizer,
            device=0 if torch.cuda.is_available() else -1
        )
        return pipe
    except Exception as e:
        st.error(f"❌ Error creating pipeline for {model_id}: {str(e)}")
        return None

def load_model_if_needed(model_name, _progress_callback=None):
    if st.session_state.loaded_models[model_name] is None:
        model_id = MODEL_OPTIONS[model_name]["id"]
        status_container = st.empty()
        def update_status(message):
            if status_container:
                status_container.info(message)
            if _progress_callback:
                _progress_callback(message)
        try:
            update_status(f"Starting to load {model_name}...")
            update_status(f"🔄 Loading tokenizer for {model_name}...")
            update_status(f"🤖 Loading {model_name} model... (This may take a few minutes)")
            model = _load_model_cached(model_id)
            if model is not None:
                update_status(f"✅ Successfully loaded {model_name}")
                st.session_state.loaded_models[model_name] = model
            else:
                update_status(f"❌ Failed to load {model_name}")
                return None
            time.sleep(1)
        except Exception as e:
            update_status(f"❌ Error loading {model_name}: {str(e)}")
            return None
        finally:
            time.sleep(1)
            status_container.empty()
    return st.session_state.loaded_models[model_name]

def get_loaded_models():
    models = {}
    progress_bar = st.progress(0)
    status_text = st.empty()
    total_models = len(MODEL_OPTIONS)
    def update_progress(progress, message=""):
        progress_bar.progress(progress)
        if message:
            status_text.info(message)
    for i, (name, model_info) in enumerate(MODEL_OPTIONS.items()):
        update_progress(
            (i / total_models) * 0.9,
            f"Loading {name} model ({i+1}/{total_models})..."
        )
        models[name] = load_model_if_needed(
            name, 
            _progress_callback=lambda msg: update_progress(
                (i / total_models) * 0.9, 
                f"{name}: {msg}"
            )
        )
    update_progress(1.0, "✅ All models loaded successfully!")
    time.sleep(1)
    progress_bar.empty()
    status_text.empty()
    return models

load_all_models = get_loaded_models

# --- Helper Functions ---
def analyse_message_features(message):
    features = {
        'length': len(message),
        'word_count': len(message.split()),
        'uppercase_ratio': sum(1 for c in message if c.isupper()) / len(message) if message else 0,
        'digit_ratio': sum(1 for c in message if c.isdigit()) / len(message) if message else 0,
        'special_chars': len(re.findall(r'[!@#$%^&*(),.?":{}|<>]', message)),
        'urls': len(re.findall(r'http[s]?://(?:[a-zA-Z]|[0-9]|[$-_@.&+]|[!*\\(\\),]|(?:%[0-9a-fA-F][0-9a-fA-F]))+', message)),
        'phone_numbers': len(re.findall(r'\b\d{3}[-.]?\d{3}[-.]?\d{4}\b', message)),
        'exclamation_marks': message.count('!'),
        'question_marks': message.count('?')
    }
    return features

def get_risk_indicators(message, prediction):
    indicators = []
    spam_keywords = ['free', 'win', 'winner', 'congratulations', 'urgent', 'limited', 'offer', 'click', 'call now']
    found_keywords = [word for word in spam_keywords if word.lower() in message.lower()]
    if found_keywords:
        indicators.append(f"⚠️ Spam keywords detected: {', '.join(found_keywords)}")
    if len(message) > 0:
        uppercase_ratio = sum(1 for c in message if c.isupper()) / len(message)
        if uppercase_ratio > 0.3:
            indicators.append("🔴 Excessive uppercase usage")
    if message.count('!') > 2:
        indicators.append("❗ Multiple exclamation marks")
    if re.search(r'\b\d{3}[-.]?\d{3}[-.]?\d{4}\b', message):
        indicators.append("📞 Phone number detected")
    if re.search(r'http[s]?://', message):
        indicators.append("🔗 URL detected")
    return indicators

def get_ensemble_predictions(message, models):
    predictions = {}
    for model_name, model in models.items():
        if model:
            try:
                result = model(message)[0]
                predictions[model_name] = {
                    'label': result['label'].upper(),
                    'score': result['score']
                }
            except Exception as e:
                st.warning(f"Error with {model_name}: {str(e)}")
                continue
    return predictions

# --- Main Interface ---
col1, col2 = st.columns([2, 1])

with col1:
    st.markdown(f"""
    <div class="analysis-header">
        <h3 style="color: #00d4aa; margin: 0;">🔍 {analysis_mode} Analysis</h3>
    </div>
    """, unsafe_allow_html=True)
<<<<<<< HEAD

    # Message input with sample selector
    sample_messages = [""] + sample_df["message"].tolist()
    selected_message = st.selectbox("Choose a sample message (or type your own below): ", sample_messages, key="sample_selector")

    # Set initial value of text_area based on sample_selector or previous user input
    user_sms_initial_value = selected_message if selected_message else st.session_state.get('user_sms_input_value', "")
    user_sms = st.text_area(
        "Enter SMS message to analyse",
        value=user_sms_initial_value,
        height=120,
        placeholder="Type or paste your SMS message here...",
        help="Enter the SMS message you want to classify as spam or ham (legitimate)",
        key="user_sms_input"
    )
    # Store current text_area value in session state for persistence
    st.session_state.user_sms_input_value = user_sms

=======
    
    selected_message = st.selectbox(
        "Choose a sample message (or type your own below): ",
        [""] + sample_df["message"].tolist()
    )
    
    if selected_message:
        user_sms = selected_message
    if not selected_message:
        user_sms = st.text_area(
            "Enter SMS message to analyse",
            height=120,
            placeholder="Type or paste your SMS message here...",
            help="Enter the SMS message you want to classify as spam or ham (legitimate)",
            key="main_text_area"
        )
    
>>>>>>> 8012c917
    # Analysis controls
    col_a, col_b, col_c = st.columns([1, 1, 2])
    with col_a:
        analyse_btn = st.button("🔍 Analyse Message", type="primary", use_container_width=True)
    with col_b:
        clear_btn = st.button("🗑️ Clear", use_container_width=True)
    if clear_btn:
        st.session_state.user_sms_input_value = "" # Clear text area content
        st.session_state.sample_selector = "" # Reset sample selection
        st.rerun() # Rerun to update the UI with cleared values

if analyse_btn and user_sms.strip():
    if analysis_mode == "Single Model":
        classifier = load_model_if_needed(selected_model_name)
        if classifier is not None:
            with st.spinner(f"🤖 Analyzing with {selected_model_name}..."):
                time.sleep(0.5)
                result = classifier(user_sms)[0]
                label = result['label'].upper()
                confidence = result['score']
                st.session_state.model_stats[selected_model_name][label.lower()] += 1
                st.session_state.model_stats[selected_model_name]['total'] += 1
                st.session_state.classification_history.append({
                    'timestamp': datetime.now(),
                    'message': user_sms[:100] + "..." if len(user_sms) > 100 else user_sms, # Increased snippet length
                    'prediction': label,
                    'confidence': confidence,
                    'model': selected_model_name
                })
                features = analyse_message_features(user_sms)
                risk_indicators = get_risk_indicators(user_sms, label)
                st.markdown("### 🎯 Classification Results")
                card_class = "spam-alert" if label == "SPAM" else "ham-safe"
                icon = "🚨" if label == "SPAM" else "✅"
                st.markdown(f"""
                <div class="prediction-card {card_class}">
                    <h2 style="margin: 0 0 15px 0;">{icon} {label}</h2>
                    <h3 style="margin: 0;">Confidence: {confidence:.2%}</h3>
                    <p style="margin: 15px 0 0 0; opacity: 0.8;">
                        Model: {selected_model_name} | Analysed: {datetime.now().strftime('%H:%M:%S')}
                    </p>
                </div>
                """, unsafe_allow_html=True)
    else: # Ensemble Analysis
        with st.spinner("🤖 Loading all models for ensemble analysis..."):
            models = {}
            for model_name in MODEL_OPTIONS:
                models[model_name] = load_model_if_needed(model_name)
        if any(models.values()):
            with st.spinner("🔍 Running ensemble analysis..."):
                predictions = get_ensemble_predictions(user_sms, models)
                if predictions:
                    ensemble_result = st.session_state.ensemble_classifier.get_ensemble_prediction(
                        predictions, selected_ensemble_method
                    )
                    st.session_state.ensemble_history.append({
                        'timestamp': datetime.now(),
                        'message': user_sms[:100] + "..." if len(user_sms) > 100 else user_sms, # Increased snippet length
                        'prediction': ensemble_result['label'],
                        'confidence': ensemble_result['confidence'],
                        'method': selected_ensemble_method,
                        'spam_probability': ensemble_result['spam_probability']
                    })
                    features = analyse_message_features(user_sms)
                    risk_indicators = get_risk_indicators(user_sms, ensemble_result['label'])
                    st.markdown("### 🎯 Ensemble Classification Results")
                    card_class = "spam-alert" if ensemble_result['label'] == "SPAM" else "ham-safe"
                    icon = "🚨" if ensemble_result['label'] == "SPAM" else "✅"
                    st.markdown(f"""
                    <div class="prediction-card {card_class} ensemble-card">
                        <h2 style="margin: 0 0 15px 0;">{icon} {ensemble_result['label']}</h2>
                        <h3 style="margin: 0;">Confidence: {ensemble_result['confidence']:.2%}</h3>
                        <h4 style="margin: 10px 0;">Spam Probability: {ensemble_result['spam_probability']:.2%}</h4>
                        <p style="margin: 15px 0 0 0; opacity: 0.8;">
                            Method: {ENSEMBLE_METHODS[selected_ensemble_method]['name']} | 
                            Analysed: {datetime.now().strftime('%H:%M:%S')}
                        </p>
                    </div>
                    """, unsafe_allow_html=True)
                    st.markdown("#### 🤖 Individual Model Predictions")
                    cols = st.columns(len(predictions))
                    for i, (model_name, pred) in enumerate(predictions.items()):
                        with cols[i]:
                            color = "#ff6b6b" if pred['label'] == "SPAM" else "#4ecdc4"
                            st.markdown(f"""
                            <div class="method-comparison">
                                <h5 style="color: {MODEL_OPTIONS[model_name]['color']}; margin: 0;">
                                    {MODEL_OPTIONS[model_name]['icon']} {model_name}
                                </h5>
                                <p style="color: {color}; margin: 5px 0; font-weight: bold;">
                                    {pred['label']}
                                </p>
                                <p style="margin: 0; font-size: 0.9rem;">
                                    {pred['score']:.2%}
                                </p>
                            </div>
                            """, unsafe_allow_html=True)
                    st.markdown("#### 📊 Ensemble Method Details")
                    st.markdown(f"**Method:** {ensemble_result['method']}")
                    st.markdown(f"**Details:** {ensemble_result['details']}")
                    if 'model_contributions' in ensemble_result:
                        st.markdown("##### Model Contributions:")
                        for contrib in ensemble_result['model_contributions']:
                            st.write(f"- {contrib['model']}: Weight {contrib['weight']:.3f}, "
                                   f"Contribution: {contrib['contribution']:.3f}")
                    if st.checkbox("🔍 Show All Ensemble Methods Comparison"):
                        st.markdown("#### 🎯 All Methods Comparison")
                        all_results = st.session_state.ensemble_classifier.get_all_predictions(predictions)
                        comparison_data = []
                        for method_key, result in all_results.items():
                            comparison_data.append({
                                'Method': ENSEMBLE_METHODS[method_key]['name'],
                                'Icon': ENSEMBLE_METHODS[method_key]['icon'],
                                'Prediction': result['label'],
                                'Confidence': f"{result['confidence']:.2%}",
                                'Spam Prob': f"{result['spam_probability']:.2%}"
                            })
                        df_comparison = pd.DataFrame(comparison_data)
                        st.dataframe(df_comparison, use_container_width=True)
                else:
                    st.warning("No predictions could be generated from the ensemble models for this message.")
        else:
            st.error("No ensemble models were loaded successfully. Cannot perform ensemble analysis.")
    if 'features' in locals(): # Only show features if analysis was successful
        col_detail1, col_detail2 = st.columns(2)
        with col_detail1:
            st.markdown("#### 📋 Message Features")
            st.markdown(f"""
            <div class="feature-card">
                <strong>Length:</strong> {features['length']} characters<br>
                <strong>Words:</strong> {features['word_count']}<br>
                <strong>Uppercase:</strong> {features['uppercase_ratio']:.1%}<br>
                <strong>Numbers:</strong> {features['digit_ratio']:.1%}<br>
                <strong>Special chars:</strong> {features['special_chars']}
            </div>
            """, unsafe_allow_html=True)
        with col_detail2:
            st.markdown("#### ⚠️ Risk Indicators")
            if risk_indicators:
                for indicator in risk_indicators:
                    st.markdown(f"- {indicator}")
            else:
                st.markdown("✅ No significant risk indicators detected")

with col2:
    st.markdown("""
    <div class="analysis-header">
        <h3 style="color: #00d4aa; margin: 0;">📈 Analytics</h3>
    </div>
    """, unsafe_allow_html=True)

    # Analytics Section - Visuals
    
    if analysis_mode == "Single Model":
        st.markdown("#### 📊 Single Model Performance")
        
        # Check if there's any data for any model
        if any(st.session_state.model_stats[model]['total'] > 0 for model in MODEL_OPTIONS):
            # Pie Chart for Spam/Ham Distribution of the SELECTED model
            current_model_stats = st.session_state.model_stats[selected_model_name]
            if current_model_stats['total'] > 0:
                data_selected_model = pd.DataFrame({
                    'Label': ['SPAM', 'HAM'],
                    'Count': [current_model_stats['spam'], current_model_stats['ham']]
                })
                fig_pie_single = px.pie(
                    data_selected_model, 
                    values='Count', 
                    names='Label', 
                    title=f'Spam/Ham Distribution for {selected_model_name}',
                    color_discrete_map={'SPAM': '#ff6b6b', 'HAM': '#4ecdc4'}
                )
                fig_pie_single.update_layout(
                    paper_bgcolor='rgba(0,0,0,0)',
                    plot_bgcolor='rgba(0,0,0,0)',
                    font=dict(color='white'),
                    height=300,
                    margin=dict(t=50, b=0, l=0, r=0) # Adjust margins
                )
                st.plotly_chart(fig_pie_single, use_container_width=True)
            else:
                st.info(f"No prediction data for {selected_model_name} yet.")

            # Confidence over time for the SELECTED model
            df_single_history = pd.DataFrame(st.session_state.classification_history)
            df_selected_model_history = df_single_history[df_single_history['model'] == selected_model_name].copy()
            if not df_selected_model_history.empty:
                df_selected_model_history['time_index'] = range(len(df_selected_model_history)) # Use index for X-axis
                fig_conf_single = px.line(
                    df_selected_model_history, 
                    x='time_index', 
                    y='confidence', 
                    title=f'Confidence Over Time ({selected_model_name})',
                    color_discrete_sequence=['#00d4aa']
                )
                fig_conf_single.update_layout(
                    xaxis_title="Prediction #",
                    yaxis_title="Confidence",
                    paper_bgcolor='rgba(0,0,0,0)',
                    plot_bgcolor='rgba(0,0,0,0)',
                    font=dict(color='white'),
                    height=250,
                    margin=dict(t=50, b=0, l=0, r=0)
                )
                st.plotly_chart(fig_conf_single, use_container_width=True)
            else:
                st.info(f"No confidence trend history for {selected_model_name} yet.")

            # Overall Model Usage (Bar chart)
            model_usage_data = []
            for model, stats in st.session_state.model_stats.items():
                model_usage_data.append({'Model': model, 'Total Predictions': stats['total']})
            df_model_usage = pd.DataFrame(model_usage_data)

            if not df_model_usage.empty and df_model_usage['Total Predictions'].sum() > 0:
                fig_model_usage = px.bar(
                    df_model_usage,
                    x='Model',
                    y='Total Predictions',
                    title='Total Predictions per Model (All Time)',
                    color='Model',
                    color_discrete_map={name: info['color'] for name, info in MODEL_OPTIONS.items()}
                )
                fig_model_usage.update_layout(
                    paper_bgcolor='rgba(0,0,0,0)',
                    plot_bgcolor='rgba(0,0,0,0)',
                    font=dict(color='white'),
                    height=300,
                    margin=dict(t=50, b=0, l=0, r=0)
                )
                st.plotly_chart(fig_model_usage, use_container_width=True)
            else:
                st.info("No overall model usage data yet.")
        else:
            st.info("Run an analysis in 'Single Model' mode to see analytics.")

    else: # Ensemble Analysis
        st.markdown("#### 📊 Ensemble Performance")
        if st.session_state.ensemble_history:
            df_ensemble_history = pd.DataFrame(st.session_state.ensemble_history)

            # Pie Chart for Spam/Ham Distribution (Ensemble)
            ensemble_counts = df_ensemble_history['prediction'].value_counts().reset_index()
            ensemble_counts.columns = ['Label', 'Count']
            fig_pie_ensemble = px.pie(
                ensemble_counts, 
                values='Count', 
                names='Label', 
                title='Ensemble Spam/Ham Distribution',
                color_discrete_map={'SPAM': '#ff6b6b', 'HAM': '#4ecdc4'}
            )
            fig_pie_ensemble.update_layout(
                paper_bgcolor='rgba(0,0,0,0)',
                plot_bgcolor='rgba(0,0,0,0)',
                font=dict(color='white'),
                height=300,
                margin=dict(t=50, b=0, l=0, r=0)
            )
            st.plotly_chart(fig_pie_ensemble, use_container_width=True)

            # Confidence over time (Ensemble)
            fig_conf_ensemble = px.line(
                df_ensemble_history, 
                x=df_ensemble_history.index, # Use index for chronological order
                y='confidence', 
                title='Ensemble Confidence Over Time',
                color_discrete_sequence=['#a855f7']
            )
            fig_conf_ensemble.update_layout(
                xaxis_title="Prediction #",
                yaxis_title="Confidence",
                paper_bgcolor='rgba(0,0,0,0)',
                plot_bgcolor='rgba(0,0,0,0)',
                font=dict(color='white'),
                height=250,
                margin=dict(t=50, b=0, l=0, r=0)
            )
            st.plotly_chart(fig_conf_ensemble, use_container_width=True)

            # Ensemble Method Usage (Bar chart)
            method_usage_data = df_ensemble_history['method'].value_counts().reset_index()
            method_usage_data.columns = ['Method Key', 'Count']
            # Map method keys to display names
            method_usage_data['Method'] = method_usage_data['Method Key'].apply(lambda x: ENSEMBLE_METHODS.get(x, {}).get('name', x))
            
            fig_method_usage = px.bar(
                method_usage_data,
                x='Method',
                y='Count',
                title='Ensemble Method Usage',
                color='Method',
                color_discrete_map={info['name']: info['color'] for name, info in ENSEMBLE_METHODS.items()}
            )
            fig_method_usage.update_layout(
                paper_bgcolor='rgba(0,0,0,0)',
                plot_bgcolor='rgba(0,0,0,0)',
                font=dict(color='white'),
                height=300,
                margin=dict(t=50, b=0, l=0, r=0)
            )
            st.plotly_chart(fig_method_usage, use_container_width=True)

        else:
            st.info("No ensemble prediction history yet. Run an analysis to see stats.")


# --- Bulk CSV Classification Section (Drag & Drop) ---
st.markdown("---")
st.subheader("📂 Drag & Drop CSV for Bulk Classification")

uploaded_csv = st.file_uploader(
    "Upload a CSV file with a 'message' column:",
    type=["csv"],
    accept_multiple_files=False
)

def classify_csv(file, ensemble_mode, selected_models_for_bulk, selected_ensemble_method_for_bulk):
    try:
        df = pd.read_csv(file)
        if 'message' not in df.columns:
            st.error("CSV file must contain a 'message' column.")
            return None
        
        # Load models once for bulk classification
        if ensemble_mode:
            models_to_use = load_all_models() # Loads all models
        else:
            # For single model, load only the selected one
            models_to_use = {selected_models_for_bulk: load_model_if_needed(selected_models_for_bulk)}
            
        if not any(models_to_use.values()):
            st.error("No models loaded for classification. Please check model loading status.")
            return None

        results = []
        progress_text = "Operation in progress. Please wait."
        bulk_progress_bar = st.progress(0, text=progress_text)

        for i, message in enumerate(df['message']):
            current_progress = (i + 1) / len(df)
            bulk_progress_bar.progress(current_progress, text=f"Classifying message {i+1}/{len(df)}...")

            if ensemble_mode:
                predictions = get_ensemble_predictions(str(message), models_to_use)
                if predictions: # Ensure there are predictions
                    ensemble_result = st.session_state.ensemble_classifier.get_ensemble_prediction(
                        predictions, selected_ensemble_method_for_bulk
                    )
                    results.append({
                        'message': message,
                        'prediction': ensemble_result['label'],
                        'confidence': ensemble_result['confidence'],
                        'spam_probability': ensemble_result['spam_probability']
                    })
                else:
                    results.append({ # Fallback for no predictions from ensemble models
                        'message': message,
                        'prediction': 'ERROR',
                        'confidence': 0.0,
                        'spam_probability': 0.0
                    })
            else: # Single Model
                model_name = selected_models_for_bulk # This will be just one model name
                classifier = models_to_use.get(model_name)
                if classifier:
                    result = classifier(str(message))[0]
                    results.append({
                        'message': message,
                        'prediction': result['label'].upper(),
                        'confidence': result['score']
                    })
                else:
                    results.append({ # Fallback if single classifier not loaded
                        'message': message,
                        'prediction': 'ERROR',
                        'confidence': 0.0
                    })
        bulk_progress_bar.empty() # Clear progress bar after completion
        df_results = pd.DataFrame(results)
        return df_results
    except Exception as e:
        st.error(f"Error processing CSV: {str(e)}")
        return None

ensemble_mode_bulk = analysis_mode == "Ensemble Analysis" 
if ensemble_mode_bulk:
    selected_models_for_bulk = list(MODEL_OPTIONS.keys())
    # Ensure selected_ensemble_method is defined if in ensemble mode, fallback to majority_voting
    selected_ensemble_method_for_bulk = selected_ensemble_method if 'selected_ensemble_method' in locals() else 'majority_voting'
else:
    selected_models_for_bulk = selected_model_name
    selected_ensemble_method_for_bulk = None # Not applicable for single model

if uploaded_csv is not None:
    st.info("Initiating bulk classification. This might take a while for large files, depending on model loading status.")
    with st.spinner("Classifying messages..."):
        df_results = classify_csv(uploaded_csv, ensemble_mode_bulk, selected_models_for_bulk, selected_ensemble_method_for_bulk)
        if df_results is not None:
            st.success("Bulk classification complete!")
            st.write("### Classification Results")
            st.dataframe(df_results)
            csv_buffer = StringIO()
            df_results.to_csv(csv_buffer, index=False)
            st.download_button(
                label="📥 Download Predictions CSV",
                data=csv_buffer.getvalue(),
                file_name="spam_predictions.csv",
                mime="text/csv"
            )

# --- Recent Classifications (Always visible if data exists) ---
st.markdown("---") # Add a separator

if analysis_mode == "Single Model" and st.session_state.classification_history:
    st.markdown("#### 🕒 Recent Single Model Classifications")
    recent = st.session_state.classification_history[-5:] # Show last 5
    
    for item in reversed(recent):
        status_color = "#ff6b6b" if item['prediction'] == "SPAM" else "#4ecdc4"
        st.markdown(f"""
        <div style="background: rgba(255,255,255,0.05); padding: 10px; border-radius: 8px; margin: 5px 0; border-left: 3px solid {status_color};">
            <strong style="color: {status_color};">{item['prediction']}</strong> ({item['confidence']:.1%})<br>
            <small style="color: #888;">{item['message']}</small><br>
            <small style="color: #666;">{item['model']} • {item['timestamp'].strftime('%H:%M')}</small>
        </div>
        """, unsafe_allow_html=True)
    # Single Model export button
    export_results_button(st.session_state.classification_history, filename_prefix="spamlyser_singlemodel")

elif analysis_mode == "Ensemble Analysis" and st.session_state.ensemble_history:
    st.markdown("#### 🕒 Recent Ensemble Results")
    recent = st.session_state.ensemble_history[-5:] # Show last 5
    
    for item in reversed(recent):
        status_color = "#ff6b6b" if item['prediction'] == "SPAM" else "#4ecdc4"
        st.markdown(f"""
        <div style="background: rgba(255,255,255,0.05); padding: 10px; border-radius: 8px; margin: 5px 0; border-left: 3px solid {status_color};">
            <strong style="color: {status_color};">{item['prediction']}</strong> ({item['confidence']:.1%})<br>
            <small style="color: #888;">{item['message']}</small><br>
            <small style="color: #666;">{ENSEMBLE_METHODS[item['method']]['name']} • {item['timestamp'].strftime('%H:%M')}</small>
        </div>
        """, unsafe_allow_html=True)
    export_results_button(st.session_state.ensemble_history, filename_prefix="spamlyser_ensemble")

    # Ensemble performance chart (Only show if enough data for a meaningful chart)
    if len(st.session_state.ensemble_history) > 3:
        st.markdown("#### 📊 Ensemble Confidence Trend")
        df_ensemble = pd.DataFrame(st.session_state.ensemble_history)
        
        fig = go.Figure()
        
        fig.add_trace(go.Scatter(
            x=list(range(len(df_ensemble))),
            y=df_ensemble['confidence'],
            mode='lines+markers',
            name='Confidence',
            line=dict(color='#00d4aa', width=2),
            marker=dict(size=6)
        ))
        
        fig.update_layout(
            title="Ensemble Confidence Over Time", # More specific title
            xaxis_title="Analysis #",
            yaxis_title="Confidence",
            height=250,
            showlegend=False,
            paper_bgcolor='rgba(0,0,0,0)',
            plot_bgcolor='rgba(0,0,0,0)',
            font=dict(color='white'),
            margin=dict(t=50, b=0, l=0, r=0)
        )
        st.plotly_chart(fig, use_container_width=True)

# --- Footer ---
st.markdown("---")
st.markdown("""
<div style="text-align: center; padding: 20px; background: rgba(255,255,255,0.02); border-radius: 10px; margin-top: 30px;">
    <p style="color: #888; margin: 0;">
        🛡️ <strong>Spamlyser Pro - Ensemble Edition</strong> | Advanced Multi-Model SMS Threat Detection<br>
        Powered by Custom-Trained Transformer Models & Ensemble Learning<br>
        Developed by <a href="https://eccentriccoder01.github.io/Me" target="_blank" style="color: #1f77b4; text-decoration: none; font-weight: 600;">MrEccentric</a>
    </p>
    <div style="margin-top: 15px; padding-top: 15px; border-top: 1px solid rgba(255,255,255,0.1);">
        <small style="color: #666;">
            🎯 Features: Single Model Analysis | 🤖 Ensemble Methods | 📊 Performance Tracking | ⚖️ Adaptive Weights
        </small>
    </div>
</div>
""", unsafe_allow_html=True)

# --- Advanced Features Section ---
if analysis_mode == "Ensemble Analysis":
    st.markdown("---")
    st.markdown("## 🔧 Advanced Ensemble Settings")

    col_advanced1, col_advanced2 = st.columns(2)

    with col_advanced1:
        st.markdown("### 📊 Model Performance Tracking")

        if st.button("📈 View Model Performance Stats"):
            tracker_stats = st.session_state.ensemble_tracker.get_all_stats()
            if any(stats for stats in tracker_stats.values()):
                for model_name, stats in tracker_stats.items():
                    if stats:
                        st.markdown(f"#### {MODEL_OPTIONS[model_name]['icon']} {model_name}")
                        st.write(f"- **Accuracy:** {stats.get('accuracy', 'N/A'):.2%}")
                        st.write(f"- **Total Predictions:** {stats.get('total_predictions', 0)}")
                        st.write(f"- **Trend:** {stats.get('performance_trend', 'N/A')}")
                        st.write(f"- **Current Weight:** {stats.get('current_weight', 0):.3f}")
                        st.markdown("---")
            else:
                st.info("No performance data available yet. Make some predictions to see stats!")

        if st.button("💾 Export Performance Data"):
            try:
                timestamp = datetime.now().strftime("%Y%m%d_%H%M%S")
                filename = f"spamlyser_performance_{timestamp}.json"
                st.session_state.ensemble_tracker.save_to_file(filename)
                st.success(f"Performance data exported to {filename}")
            except Exception as e:
                st.error(f"Error exporting data: {str(e)}")

    with col_advanced2:
        st.markdown("### ⚙️ Ensemble Configuration")

        # Display current weights
        current_weights = st.session_state.ensemble_classifier.get_model_weights()
        st.markdown("#### Current Model Weights:")
        for model, weight in current_weights.items():
            st.write(f"- {MODEL_OPTIONS[model]['icon']} {model}: {weight:.3f}")

        # Reset to default weights
        if st.button("🔄 Reset to Default Weights"):
            st.session_state.ensemble_classifier.update_model_weights(
                st.session_state.ensemble_classifier.default_weights
            )
            st.success("Weights reset to default values!")
            st.rerun()

# --- Real-time Ensemble Method Performance Comparison (Always visible if data exists) ---
if analysis_mode == "Ensemble Analysis" and st.session_state.ensemble_history:
    st.markdown("---")
    st.markdown("## 📊 Ensemble Method Performance Comparison")

    # Create comparison chart of different methods
    method_performance = defaultdict(list)
    for entry in st.session_state.ensemble_history:
        method_performance[entry['method']].append(entry['confidence'])

    if len(method_performance) > 1:
        comparison_data = []
        for method, confidences in method_performance.items():
            comparison_data.append({
                'Method': ENSEMBLE_METHODS[method]['name'],
                'Avg Confidence': np.mean(confidences),
                'Std Dev': np.std(confidences),
                'Count': len(confidences)
            })

        df_comparison = pd.DataFrame(comparison_data)

        # Create bar chart
        fig = px.bar(
            df_comparison, 
            x='Method', 
            y='Avg Confidence',
            title='Average Confidence by Ensemble Method',
            color='Avg Confidence',
            color_continuous_scale='viridis'
        )

        fig.update_layout(
            paper_bgcolor='rgba(0,0,0,0)',
            plot_bgcolor='rgba(0,0,0,0)',
            font=dict(color='white'),
            height=400,
            margin=dict(t=50, b=0, l=0, r=0)
        )

        st.plotly_chart(fig, use_container_width=True)

        # Show detailed comparison table
        st.dataframe(df_comparison, use_container_width=True)
    else:
        st.info("Not enough data to compare ensemble methods. Try more predictions with different methods.")<|MERGE_RESOLUTION|>--- conflicted
+++ resolved
@@ -534,7 +534,6 @@
         <h3 style="color: #00d4aa; margin: 0;">🔍 {analysis_mode} Analysis</h3>
     </div>
     """, unsafe_allow_html=True)
-<<<<<<< HEAD
 
     # Message input with sample selector
     sample_messages = [""] + sample_df["message"].tolist()
@@ -552,26 +551,7 @@
     )
     # Store current text_area value in session state for persistence
     st.session_state.user_sms_input_value = user_sms
-
-=======
-    
-    selected_message = st.selectbox(
-        "Choose a sample message (or type your own below): ",
-        [""] + sample_df["message"].tolist()
-    )
-    
-    if selected_message:
-        user_sms = selected_message
-    if not selected_message:
-        user_sms = st.text_area(
-            "Enter SMS message to analyse",
-            height=120,
-            placeholder="Type or paste your SMS message here...",
-            help="Enter the SMS message you want to classify as spam or ham (legitimate)",
-            key="main_text_area"
-        )
-    
->>>>>>> 8012c917
+    
     # Analysis controls
     col_a, col_b, col_c = st.columns([1, 1, 2])
     with col_a:
