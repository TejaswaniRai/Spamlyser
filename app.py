from typing import Dict, Any, Optional, List, Union, TypedDict, Callable
import streamlit as st
import pandas as pd
import plotly.express as px
import plotly.graph_objects as go
import numpy as np
<<<<<<< HEAD
import json
from datetime import datetime
import torch
from transformers import pipeline, AutoTokenizer, AutoModelForSequenceClassification
from collections import defaultdict
from io import StringIO
=======
from transformers import pipeline, AutoTokenizer, AutoModelForSequenceClassification
from datetime import datetime, timedelta

# Assuming these files exist in the same directory
from models.export_feature import export_results_button 
from models.threat_analyzer import classify_threat_type, get_threat_specific_advice, THREAT_CATEGORIES
from models.word_analyzer import WordAnalyzer
# from ensemble_classifier_method import EnsembleSpamClassifier, ModelPerformanceTracker, PredictionResult
# Dummy classes if you don't have the actual files for testing
try:
    from models.ensemble_classifier_method import EnsembleSpamClassifier, ModelPerformanceTracker, PredictionResult
except ImportError:
    st.warning("`ensemble_classifier_method.py` not found. Using dummy classes. Please provide the actual file for full functionality.")
    class PredictionResult:
        def __init__(self, label, score, spam_probability=None):
            self.label = label
            self.score = score
            self.spam_probability = spam_probability
    class ModelPerformanceTracker:
        def __init__(self):
            self.stats = {}
        def update_performance(self, model_name, correct): pass
        def get_all_stats(self): return {}
        def save_to_file(self, filename): pass
    class EnsembleSpamClassifier:
        def __init__(self, performance_tracker):
            self.performance_tracker = performance_tracker
            self.default_weights = {"DistilBERT": 0.25, "BERT": 0.25, "RoBERTa": 0.25, "ALBERT": 0.25}
            self.model_weights = self.default_weights.copy()
        def update_model_weights(self, weights): self.model_weights.update(weights)
        def get_model_weights(self): return self.model_weights
        def get_ensemble_prediction(self, predictions, method):
            # Dummy implementation for ensemble prediction
            if not predictions:
                return {'label': 'UNKNOWN', 'confidence': 0.0, 'spam_probability': 0.0, 'method': method, 'details': 'No model predictions'}
            
            # Simple majority voting for dummy
            spam_votes = sum(1 for p in predictions.values() if p['label'] == 'SPAM')
            ham_votes = sum(1 for p in predictions.values() if p['label'] == 'HAM')
            
            if spam_votes > ham_votes:
                label = 'SPAM'
                score = sum(p['score'] for p in predictions.values() if p['label'] == 'SPAM') / spam_votes if spam_votes else 0
                spam_prob = score # Simplified
            elif ham_votes > spam_votes:
                label = 'HAM'
                score = sum(p['score'] for p in predictions.values() if p['label'] == 'HAM') / ham_votes if ham_votes else 0
                spam_prob = 1 - score # Simplified
            else: # Tie or no clear majority, default to HAM for safety or SPAM for caution
                label = 'HAM' 
                score = 0.5
                spam_prob = 0.5
            return {'label': label, 'confidence': score, 'spam_probability': spam_prob, 'method': method, 'details': f'Dummy {method} applied'}
        
        def get_all_predictions(self, predictions):
            # Dummy method to return results for all ensemble methods
            dummy_results = {}
            for method_key in ["majority_voting", "weighted_average", "confidence_weighted", "adaptive_threshold", "meta_ensemble"]:
                dummy_results[method_key] = self.get_ensemble_prediction(predictions, method_key)
            return dummy_results
        
# Core Python imports
>>>>>>> 58cd5fb9
import time
import re

# Custom type definitions
class MethodStats(TypedDict):
    count: int
    spam: int
    confidences: List[float]

class ModelStats(TypedDict):
    spam: int
    ham: int
    total: int

# Session state type definition
class SpamlyserSessionState:
    """Type-safe session state container for Spamlyser"""
    def __init__(self):
        self.classification_history: List[Dict[str, Any]] = []
        self.ensemble_history: List[Dict[str, Any]] = []
        self.model_stats: Dict[str, ModelStats] = {}
        self.ensemble_tracker = None
        self.ensemble_classifier = None
        self.loaded_models: Dict[str, Any] = {}

# Import app core and ensemble functionality
import ensemble_classifier_method as ecm
from ensemble_classifier_method import ModelPerformanceTracker, EnsembleSpamClassifier

# Import other local modules
from export_feature import export_results_button
from speech_handler import SpeechHandler
from speech_to_text import SpeechToText

# --- Streamlit Page Configuration ---
st.set_page_config(
    page_title="Spamlyser Pro - Ensemble Edition",
    page_icon="🛡️",
    layout="wide",
    initial_sidebar_state="expanded"
)

# --- Custom CSS for Styling ---
st.markdown("""
<style>
    .main {
        background: linear-gradient(135deg, #0f0f0f 0%, #1a1a1a 100%);
    }
    
    .stApp {
        background: linear-gradient(135deg, #0f0f0f 0%, #1a1a1a 100%);
    }
    
    .metric-container {
        background: linear-gradient(145deg, #1e1e1e, #2a2a2a);
        padding: 20px;
        border-radius: 15px;
        border: 1px solid #333;
        box-shadow: 0 8px 32px rgba(0, 0, 0, 0.3);
        margin: 10px 0;
    }
    
    .prediction-card {
        background: linear-gradient(145deg, #1a1a1a, #2d2d2d);
        padding: 25px;
        border-radius: 20px;
        border: 1px solid #404040;
        box-shadow: 0 12px 40px rgba(0, 0, 0, 0.4);
        text-align: center;
        margin: 20px 0;
    }
    
    .ensemble-card {
        background: linear-gradient(145deg, #1a1a2a, #2d2d3d);
        padding: 20px;
        border-radius: 15px;
        border: 2px solid #6366f1;
        margin: 15px 0;
    }
    
    .spam-alert {
        background: linear-gradient(145deg, #2a1a1a, #3d2626);
        border: 2px solid #ff4444;
        color: #ff6b6b;
    }
    
    .ham-safe {
        background: linear-gradient(145deg, #1a2a1a, #263d26);
        border: 2px solid #44ff44;
        color: #6bff6b;
    }
    
    .analysis-header {
        background: linear-gradient(90deg, #333, #555);
        padding: 15px;
        border-radius: 10px;
        margin: 20px 0;
        border-left: 4px solid #00d4aa;
    }
    
    .feature-card {
        background: rgba(255, 255, 255, 0.05);
        backdrop-filter: blur(10px);
        border: 1px solid rgba(255, 255, 255, 0.1);
        border-radius: 15px;
        padding: 20px;
        margin: 10px 0;
    }
    
    .model-info {
        background: linear-gradient(145deg, #252525, #3a3a3a);
        padding: 15px;
        border-radius: 12px;
        border-left: 4px solid #00d4aa;
        margin: 15px 0;
    }
    
    .ensemble-method {
        background: linear-gradient(145deg, #252545, #3a3a5a);
        padding: 12px;
        border-radius: 10px;
        border-left: 4px solid #6366f1;
        margin: 8px 0;
    }
    
    .method-comparison {
        background: rgba(255, 255, 255, 0.03);
        padding: 15px;
        border-radius: 10px;
        margin: 10px 0;
        border: 1px solid rgba(255, 255, 255, 0.1);
    }
</style>
""", unsafe_allow_html=True)


# --- Load Sample Messages (with fallback) ---
try:
    sample_df = pd.read_csv("sample_data.csv")
except FileNotFoundError:
    st.warning("`sample_data.csv` not found. Creating a dummy DataFrame for sample messages.")
    sample_df = pd.DataFrame({
        'message': [
            "WINNER! You have been selected for a £1000 prize. Call now!",
            "Hi Mom, just letting you know I'm home safe.",
            "Free entry to our exclusive lottery! Text WIN to 87879.",
            "Meeting at 3 PM, don't be late.",
            "Urgent: Your bank account has been compromised. Verify at https://bit.ly/malicious",
            "Hey, how are you doing today?",
            "Congratulations! You've won a new iPhone! Claim your prize here: http://tinyurl.com/prize",
            "Just confirming our appointment for tomorrow at 10 AM.",
            "Your subscription is expiring. Renew now to avoid service interruption."
        ]
    })

# Custom type for session state
class SessionState:
    def __init__(self):
        self.classification_history: List[Dict[str, Any]] = []
        self.model_stats: Dict[str, ModelStats] = {}
        self.ensemble_tracker: ModelPerformanceTracker = ModelPerformanceTracker()
        self.ensemble_classifier: EnsembleSpamClassifier = EnsembleSpamClassifier(performance_tracker=self.ensemble_tracker)
        self.ensemble_history: List[Dict[str, Any]] = []
        self.loaded_models: Dict[str, Any] = {}
        self.speech_handler: SpeechHandler = SpeechHandler()

# --- Model Configurations ---
MODEL_OPTIONS = {
    "DistilBERT": {
        "id": "mreccentric/distilbert-base-uncased-spamlyser",
        "description": "Lightweight & Fast",
        "icon": "⚡",
        "color": "#ff6b6b"
    },
    "BERT": {
        "id": "mreccentric/bert-base-uncased-spamlyser",
        "description": "Balanced Performance",
        "icon": "🎯",
        "color": "#4ecdc4"
    },
    "RoBERTa": {
        "id": "mreccentric/roberta-base-spamlyser",
        "description": "Robust & Accurate",
        "icon": "🚀",
        "color": "#45b7d1"
    },
    "ALBERT": {
        "id": "mreccentric/albert-base-v2-spamlyser",
        "description": "Parameter Efficient",
        "icon": "🧠",
        "color": "#96ceb4"
    }
}

ENSEMBLE_METHODS = {
    "majority_voting": {
        "name": "Majority Voting",
        "description": "Each model votes, majority wins",
        "icon": "🗳️",
        "color": "#ff6b6b"
    },
    "weighted_average": {
        "name": "Weighted Average",
        "description": "Combines probabilities with model weights",
        "icon": "⚖️",
        "color": "#4ecdc4"
    },
    "confidence_weighted": {
        "name": "Confidence Weighted",
        "description": "Weights votes by model confidence",
        "icon": "🎯",
        "color": "#45b7d1"
    },
    "adaptive_threshold": {
        "name": "Adaptive Threshold",
        "description": "Adjusts threshold based on agreement",
        "icon": "🔧",
        "color": "#96ceb4"
    },
    "meta_ensemble": {
        "name": "Meta Ensemble",
        "description": "Combines all methods, picks best",
        "icon": "🧠",
        "color": "#a855f7"
    }
}

# --- Session State Initialization ---
def init_session_state():
    """Initialize session state with proper typing"""
    if 'classification_history' not in st.session_state:
        st.session_state.classification_history = []
    if 'ensemble_history' not in st.session_state:
        st.session_state.ensemble_history = []
    if 'model_stats' not in st.session_state:
        st.session_state.model_stats = {
            model: {'spam': 0, 'ham': 0, 'total': 0}
            for model in MODEL_OPTIONS.keys()
        }
    if 'ensemble_tracker' not in st.session_state:
        st.session_state.ensemble_tracker = ecm.ModelPerformanceTracker()
    if 'ensemble_classifier' not in st.session_state:
        st.session_state.ensemble_classifier = ecm.EnsembleSpamClassifier(
            performance_tracker=st.session_state.ensemble_tracker
        )
    if 'loaded_models' not in st.session_state:
        st.session_state.loaded_models = {
            model_name: None for model_name in MODEL_OPTIONS.keys()
        }
    if 'speech_handler' not in st.session_state:
        st.session_state.speech_handler = SpeechHandler()

init_session_state()

# --- Header ---
st.markdown("""
<div style="text-align: center; padding: 20px 0; background: linear-gradient(90deg, #1a1a1a, #2d2d2d); border-radius: 15px; margin-bottom: 30px; border: 1px solid #404040;">
    <h1 style="color: #00d4aa; font-size: 3rem; margin: 0; text-shadow: 0 0 20px rgba(0, 212, 170, 0.3);">
        🛡️ Spamlyser Pro - Ensemble Edition
    </h1>
    <p style="color: #888; font-size: 1.2rem; margin: 10px 0 0 0;">
        Advanced Multi-Model SMS Threat Detection & Analysis Platform
    </p>
</div>
""", unsafe_allow_html=True)

# --- Sidebar ---
with st.sidebar:

    # --- Initialize Session State ---
    if 'dark_mode' not in st.session_state:
        st.session_state.dark_mode = False
        st.session_state.classification_history = []
        st.session_state.ensemble_history = []
        st.session_state.model_stats = {}
        tracker = ecm.ModelPerformanceTracker()
        st.session_state.ensemble_tracker = tracker
        st.session_state.ensemble_classifier = ecm.EnsembleSpamClassifier(
            performance_tracker=tracker
        )
        st.session_state.loaded_models = {}
    st.markdown("""
    <div style="text-align: center; padding: 20px; background: linear-gradient(145deg, #1e1e1e, #2a2a2a); border-radius: 15px; margin-bottom: 20px;">
        <h3 style="color: #00d4aa; margin: 0;">Analysis Mode</h3>
    </div>
    """, unsafe_allow_html=True)
    st.session_state.dark_mode = st.checkbox("🌙 Enable Dark Mode", value=st.session_state.dark_mode, help="Toggle dark mode for the app")

    analysis_mode = st.radio(
        "Choose Analysis Mode",
        ["Single Model", "Ensemble Analysis"],
        help="Single Model: Use one model at a time\nEnsemble: Use all models together"
    )

    if analysis_mode == "Single Model":
        selected_model_name = st.selectbox(
            "Choose AI Model",
            list(MODEL_OPTIONS.keys()),
            format_func=lambda x: f"{MODEL_OPTIONS[x]['icon']} {x} - {MODEL_OPTIONS[x]['description']}"
        )
        model_info = MODEL_OPTIONS[selected_model_name]
        st.markdown(f"""
        <div class="model-info">
            <h4 style="color: {model_info['color']}; margin: 0 0 10px 0;">
                {model_info['icon']} {selected_model_name}
            </h4>
            <p style="color: #ccc; margin: 0; font-size: 0.9rem;">
                {model_info['description']}
            </p>
        </div>
        """, unsafe_allow_html=True)
    else: # Ensemble Analysis Mode
        st.markdown("### 🎯 Ensemble Configuration")
        selected_ensemble_method = st.selectbox(
            "Choose Ensemble Method",
            list(ENSEMBLE_METHODS.keys()),
            format_func=lambda x: f"{ENSEMBLE_METHODS[x]['icon']} {ENSEMBLE_METHODS[x]['name']}"
        )
        method_info = ENSEMBLE_METHODS[selected_ensemble_method]
        st.markdown(f"""
        <div class="model-info">
            <h4 style="color: {method_info['color']}; margin: 0 0 10px 0;">
                {method_info['icon']} {method_info['name']}
            </h4>
            <p style="color: #ccc; margin: 0; font-size: 0.9rem;">
                {method_info['description']}
            </p>
        </div>
        """, unsafe_allow_html=True)
        if selected_ensemble_method == "weighted_average":
            st.markdown("#### ⚖️ Model Weights")
            weights = {}
            for model_name in MODEL_OPTIONS.keys():
                default_weight = st.session_state.ensemble_classifier.model_weights.get(model_name, 0.25)
                weights[model_name] = st.slider(
                    f"{MODEL_OPTIONS[model_name]['icon']} {model_name}",
                    0.0, 1.0, default_weight, 0.05
                )
            if st.button("Update Weights"):
                st.session_state.ensemble_classifier.update_model_weights(weights)
                st.success("Weights updated!")
        if selected_ensemble_method == "adaptive_threshold":
            st.markdown("#### 🎛️ Threshold Settings")
            base_threshold = st.slider("Base Threshold", 0.1, 0.9, 0.5, 0.05)

    st.markdown("---")

    # Sidebar Overall Stats
    st.markdown("### 📊 Overall Statistics")

    # Safely calculate statistics with proper error handling
    try:
        # Ensure session state is properly initialized
        if not hasattr(st.session_state, 'model_stats'):
            st.session_state.model_stats = {model: {'spam': 0, 'ham': 0, 'total': 0} for model in MODEL_OPTIONS.keys()}
        if not hasattr(st.session_state, 'ensemble_history'):
            st.session_state.ensemble_history = []

        total_single_predictions = sum(
            st.session_state.model_stats.get(model, {}).get('total', 0)
            for model in MODEL_OPTIONS.keys()
        )
        total_ensemble_predictions = len(st.session_state.ensemble_history)
        total_predictions_overall = total_single_predictions + total_ensemble_predictions

        st.markdown(f"""
        <div class="metric-container">
            <p style="color: #00d4aa; font-size: 1.2rem; margin-bottom: 5px;">Total Predictions</p>
            <h3 style="color: #eee; margin-top: 0;">{total_predictions_overall}</h3>
        </div>
        """, unsafe_allow_html=True)

        overall_spam_count = sum(
            st.session_state.model_stats.get(model, {}).get('spam', 0)
            for model in MODEL_OPTIONS.keys()
        ) + sum(1 for entry in st.session_state.ensemble_history if entry['prediction'] == 'SPAM')

        overall_ham_count = sum(
            st.session_state.model_stats.get(model, {}).get('ham', 0)
            for model in MODEL_OPTIONS.keys()
        ) + sum(1 for entry in st.session_state.ensemble_history if entry['prediction'] == 'HAM')

        col_spam, col_ham = st.columns(2)
        with col_spam:
            st.markdown(f"""
            <div class="metric-container spam-alert" style="padding: 15px;">
                <p style="color: #ff6b6b; font-size: 1rem; margin-bottom: 5px;">Spam Count</p>
                <h4 style="color: #ff6b6b; margin-top: 0;">{overall_spam_count}</h4>
            </div>
            """, unsafe_allow_html=True)
        with col_ham:
            st.markdown(f"""
            <div class="metric-container ham-safe" style="padding: 15px;">
                <p style="color: #6bff6b; font-size: 1rem; margin-bottom: 5px;">Ham Count</p>
                <h4 style="color: #6bff6b; margin-top: 0;">{overall_ham_count}</h4>
            </div>
            """, unsafe_allow_html=True)
    except (AttributeError, KeyError, TypeError):
        # Handle case where session state is not properly initialized
        st.markdown("""
        <div class="metric-container">
            <p style="color: #00d4aa; font-size: 1.2rem; margin-bottom: 5px;">Total Predictions</p>
            <h3 style="color: #eee; margin-top: 0;">0</h3>
        </div>
        """, unsafe_allow_html=True)

        col_spam, col_ham = st.columns(2)
        with col_spam:
            st.markdown("""
            <div class="metric-container spam-alert" style="padding: 15px;">
                <p style="color: #ff6b6b; font-size: 1rem; margin-bottom: 5px;">Spam Count</p>
                <h4 style="color: #ff6b6b; margin-top: 0;">0</h4>
            </div>
            """, unsafe_allow_html=True)
        with col_ham:
            st.markdown("""
            <div class="metric-container ham-safe" style="padding: 15px;">
                <p style="color: #6bff6b; font-size: 1rem; margin-bottom: 5px;">Ham Count</p>
                <h4 style="color: #6bff6b; margin-top: 0;">0</h4>
            </div>
            """, unsafe_allow_html=True)


# --- Model Loading Helpers ---
@st.cache_resource
def load_tokenizer(model_id):
    try:
        return AutoTokenizer.from_pretrained(model_id)
    except Exception as e:
        st.error(f"❌ Error loading tokenizer for {model_id}: {str(e)}")
        return None


@st.cache_resource
def load_model(model_id):
    try:
        device = torch.device("cuda" if torch.cuda.is_available() else "cpu")
        return AutoModelForSequenceClassification.from_pretrained(model_id).to(device)
    except Exception as e:
        st.error(f"❌ Error loading model {model_id}: {str(e)}")
        return None

@st.cache_resource
def _load_model_cached(model_id):
    try:
        tokenizer = load_tokenizer(model_id)
        model = load_model(model_id)
        if tokenizer is None or model is None:
            return None
        pipe = pipeline(
            "text-classification",
            model=model,
            tokenizer=tokenizer,
            device=0 if torch.cuda.is_available() else -1
        )
        return pipe
    except Exception as e:
        st.error(f"❌ Error creating pipeline for {model_id}: {str(e)}")
        return None


def load_model_if_needed(model_name, _progress_callback=None):
    """Load a model if not already loaded, with optional progress callback."""
    if model_name not in st.session_state.loaded_models or st.session_state.loaded_models[model_name] is None:
        if _progress_callback:
            _progress_callback(f"Loading {model_name} model...")

        model_id = MODEL_OPTIONS[model_name]["id"]
        st.session_state.loaded_models[model_name] = _load_model_cached(model_id)

        if _progress_callback:
            _progress_callback(f"✅ {model_name} model loaded successfully!")

    return st.session_state.loaded_models[model_name]



def get_loaded_models():
    models = {}
    progress_bar = st.progress(0)
    status_text = st.empty()
    total_models = len(MODEL_OPTIONS)
    def update_progress(progress, message=""):
        progress_bar.progress(progress)
        if message:
            status_text.info(message)
    for i, (name, model_info) in enumerate(MODEL_OPTIONS.items()):
        update_progress(
            (i / total_models) * 0.9,
            f"Loading {name} model ({i+1}/{total_models})..."
        )
        models[name] = load_model_if_needed(
            name, 
            _progress_callback=lambda msg: update_progress(
                (i / total_models) * 0.9, 
                f"{name}: {msg}"
            )
        )
    update_progress(1.0, "✅ All models loaded successfully!")
    time.sleep(1)
    progress_bar.empty()
    status_text.empty()
    return models

load_all_models = get_loaded_models

# --- Dynamic CSS for Dark Mode ---
if st.session_state.get('dark_mode', False):
    st.markdown("""
    <style>
        .main, .stApp {
            background: #181f2f;
        }
        .metric-container, .prediction-card, .ensemble-card, .feature-card, .model-info, .ensemble-method, .method-comparison {
            background: #232a3d;
            border-radius: 16px;
            border: 1px solid #324a7c;
            color: #f8fafc;
            box-shadow: 0 2px 12px rgba(44, 62, 80, 0.08);
        }
        .spam-alert {
            background: #2a3350;
            border: 2px solid #ff4444;
            color: #ff6b6b;
        }
        .ham-safe {
            background: #233d2a;
            border: 2px solid #44ff44;
            color: #6bff6b;
        }
        .analysis-header {
            background: #232a3d;
            border-left: 4px solid #324a7c;
            color: #f8fafc;
        }
        /* Input fields and dropdowns */
        .stTextInput>div>input, .stTextArea>div>textarea, .stSelectbox>div>div>div {
            background: #232a3d !important;
            color: #f8fafc !important;
            border: 1px solid #324a7c !important;
        }
        .stTextInput>div>input::placeholder, .stTextArea>div>textarea::placeholder {
            color: #b3c7f7 !important;
        }
        /* Button styling */
        .stButton>button {
            background: #324a7c;
            color: #f8fafc;
            border-radius: 8px;
            border: none;
            box-shadow: 0 2px 8px rgba(44, 62, 80, 0.08);
        }
        .stButton>button:hover {
            background: #415a9c;
            color: #fff;
        }
        /* Label and text color for clarity */
        label, .stMarkdown, .stRadio>div>label, .stSelectbox label, .stTextInput label {
            color: #f8fafc !important;
        }
        /* Scrollbar styling for dark mode */
        ::-webkit-scrollbar {
            width: 8px;
            background: #232a3d;
        }
        ::-webkit-scrollbar-thumb {
            background: #324a7c;
            border-radius: 8px;
        }
    </style>
    """, unsafe_allow_html=True)
else:
    st.markdown("""
    <style>
        .main, .stApp {
            background: #f4f8ff;
        }
        .metric-container, .prediction-card, .ensemble-card, .feature-card, .model-info, .ensemble-method, .method-comparison {
            background: #e3eafc;
            border-radius: 16px;
            border: 1px solid #b3c7f7;
            color: #232a3d;
            box-shadow: 0 2px 12px rgba(44, 62, 80, 0.06);
        }
        .spam-alert {
            background: #ffe3e3;
            border: 2px solid #ff4444;
            color: #ff6b6b;
        }
        .ham-safe {
            background: #e3ffe3;
            border: 2px solid #44ff44;
            color: #6bff6b;
        }
        .analysis-header {
            background: #e3eafc;
            border-left: 4px solid #324a7c;
            color: #232a3d;
        }
        /* Scrollbar styling for light mode */
        ::-webkit-scrollbar {
            width: 8px;
            background: #e3eafc;
        }
        ::-webkit-scrollbar-thumb {
            background: #324a7c;
            border-radius: 8px;
        }
        /* Button styling */
        .stButton>button {
            background: #324a7c;
            color: #e3eafc;
            border-radius: 8px;
            border: none;
            box-shadow: 0 2px 8px rgba(44, 62, 80, 0.08);
        }
        .stButton>button:hover {
            background: #415a9c;
            color: #fff;
        }
    </style>
    """, unsafe_allow_html=True)
    # ...existing code...

# --- Helper Functions ---
def analyse_message_features(message):
    features = {
        'length': len(message),
        'word_count': len(message.split()),
        'uppercase_ratio': sum(1 for c in message if c.isupper()) / len(message) if message else 0,
        'digit_ratio': sum(1 for c in message if c.isdigit()) / len(message) if message else 0,
        'special_chars': len(re.findall(r'[!@#$%^&*(),.?":{}|<>]', message)),
        'urls': len(re.findall(r'http[s]?://(?:[a-zA-Z]|[0-9]|[$-_@.&+]|[!*\\(\\),]|(?:%[0-9a-fA-F][0-9a-fA-F]))+', message)),
        'phone_numbers': len(re.findall(r'\b\d{3}[-.]?\d{3}[-.]?\d{4}\b', message)),
        'exclamation_marks': message.count('!'),
        'question_marks': message.count('?')
    }
    return features
# This creates a comprehensive dashboard using your existing session state data

def render_spamlyser_dashboard():
    """
    Advanced Analytics Dashboard - Add this function to your app.py
    Uses existing session state data: classification_history, ensemble_history, model_stats
    """
    
    st.markdown("---")
    st.markdown("""
    <div style="text-align: center; padding: 25px; background: linear-gradient(135deg, #667eea 0%, #764ba2 100%); border-radius: 20px; margin: 20px 0; border: 2px solid #8b5cf6;">
        <h1 style="color: white; font-size: 2.8rem; margin: 0; text-shadow: 0 0 20px rgba(255, 255, 255, 0.3);">
            📊 Advanced Analytics Dashboard
        </h1>
        <p style="color: rgba(255,255,255,0.9); font-size: 1.2rem; margin: 10px 0 0 0;">
            Real-time Performance Insights & Threat Intelligence
        </p>
    </div>
    """, unsafe_allow_html=True)

    # Dashboard tabs
    # Dashboard tabs
    dashboard_tabs = st.tabs(["🎯 Overview", "🤖 Model Performance", "🧠 Ensemble Analytics", "📊 Detailed Stats", "⚡ Real-time Monitor"])

    with dashboard_tabs[0]:  # Overview Tab
        render_overview_dashboard()
    
    with dashboard_tabs[1]:  # Model Performance Tab
        render_model_performance_dashboard()
    
    with dashboard_tabs[2]:  # Ensemble Analytics Tab
        render_ensemble_dashboard()
    
    with dashboard_tabs[3]:  # Detailed Stats Tab
        render_detailed_stats_dashboard()
    
    with dashboard_tabs[4]:  # Real-time Monitor Tab
        render_realtime_monitor()

def render_overview_dashboard():
    st.markdown("""
<style>
.metric-container {
    background: linear-gradient(145deg, #1e1e1e, #2a2a2a);
    border-radius: 12px;
    padding: 20px;
    text-align: center;
    box-shadow: 0 4px 12px rgba(0,0,0,0.5);

    /* 🔑 Force same size for all cards */
    min-height: 180px;
    max-height: 180px;
    min-width: 200px;
    height: 100%;
    display: flex;
    flex-direction: column;
    justify-content: center;
}
.metric-container h2 {
    margin: 0;
    font-size: 2rem;
}
.metric-container p {
    margin: 6px 0;
    color: #ccc;
}
.metric-container small {
    color: #aaa;
}
</style>
""", unsafe_allow_html=True)
    
    # --- Calculate key metrics ---
    total_single = len(st.session_state.classification_history)
    total_ensemble = len(st.session_state.ensemble_history)
    total_messages = total_single + total_ensemble

    if total_messages == 0:
        st.info("🚀 Start analyzing messages to see dashboard insights!")
        return

    col1, col2, col3, col4, col5 = st.columns(5)

    # --- SPAM ---
    with col1:
        spam_single = sum(1 for item in st.session_state.classification_history if item['prediction'] == 'SPAM')
        spam_ensemble = sum(1 for item in st.session_state.ensemble_history if item['prediction'] == 'SPAM')
        total_spam = spam_single + spam_ensemble
        spam_rate = (total_spam / total_messages * 100) if total_messages > 0 else 0

        st.markdown(f"""
        <div class="metric-container" style="border: 2px solid #ff4444;">
            <h2 style="color: #ff6b6b;">🚨 {total_spam}</h2>
            <p>SPAM Detected</p>
            <small style="color: #ff9999;">{spam_rate:.1f}% detection rate</small>
        </div>
        """, unsafe_allow_html=True)

    # --- HAM ---
    with col2:
        total_ham = total_messages - total_spam
        ham_rate = (total_ham / total_messages * 100) if total_messages > 0 else 0

        st.markdown(f"""
        <div class="metric-container" style="border: 2px solid #44ff44;">
            <h2 style="color: #4ecdc4;">✅ {total_ham}</h2>
            <p>HAM (Safe)</p>
            <small style="color: #99ff99;">{ham_rate:.1f}% legitimate</small>
        </div>
        """, unsafe_allow_html=True)

    # --- Avg Confidence ---
    with col3:
        all_confidences = [item['confidence'] for item in st.session_state.classification_history] + \
                          [item['confidence'] for item in st.session_state.ensemble_history]
        avg_confidence = sum(all_confidences) / len(all_confidences) if all_confidences else 0

        st.markdown(f"""
        <div class="metric-container" style="border: 2px solid #00d4aa;">
            <h2 style="color: #00d4aa;">🎯 {avg_confidence:.1%}</h2>
            <p>Avg Confidence</p>
            <small>Model certainty</small>
        </div>
        """, unsafe_allow_html=True)

    # --- Total Analyzed ---
    with col4:
        st.markdown(f"""
        <div class="metric-container" style="border: 2px solid #a855f7;">
            <h2 style="color: #a855f7;">📱 {total_messages}</h2>
            <p>Total Analyzed</p>
            <small>Messages processed</small>
        </div>
        """, unsafe_allow_html=True)

    # --- Preferred Mode ---
    with col5:
        mode_ratio = (total_ensemble / total_messages * 100) if total_messages > 0 else 0
        preferred_mode = "Ensemble" if total_ensemble > total_single else "Ensemble"

        st.markdown(f"""
        <div class="metric-container" style="border: 2px solid #ffd93d;">
            <h2 style="color: #ffd93d;">🧠 {preferred_mode}</h2>
            <p>Preferred Mode</p>
            <small>{mode_ratio:.0f}% ensemble usage</small>
        </div>
        """, unsafe_allow_html=True)
    # Threat Level Indicator
    st.markdown("### 🛡️ Current Threat Assessment")
    
    # Calculate threat level based on recent activity
    recent_items = (st.session_state.classification_history + st.session_state.ensemble_history)[-20:]
    if recent_items:
        recent_spam_count = sum(1 for item in recent_items if item['prediction'] == 'SPAM')
        recent_spam_ratio = recent_spam_count / len(recent_items)
        
        if recent_spam_ratio > 0.7:
            threat_level = "🔴 CRITICAL"
            threat_color = "#ff4444"
            threat_desc = "High spam activity detected"
        elif recent_spam_ratio > 0.5:
            threat_level = "🟠 HIGH"
            threat_color = "#ff8800"
            threat_desc = "Elevated spam levels"
        elif recent_spam_ratio > 0.3:
            threat_level = "🟡 MODERATE"
            threat_color = "#ffcc00"
            threat_desc = "Moderate spam activity"
        elif recent_spam_ratio > 0.1:
            threat_level = "🟢 LOW"
            threat_color = "#88cc00"
            threat_desc = "Low spam activity"
        else:
            threat_level = "🔵 MINIMAL"
            threat_color = "#4ecdc4"
            threat_desc = "Very low threat level"
        
        threat_col1, threat_col2 = st.columns([2, 3])
        
        with threat_col1:
            st.markdown(f"""
            <div style="background: linear-gradient(145deg, #1a1a1a, #2d2d2d); padding: 25px; border-radius: 15px; border: 3px solid {threat_color}; text-align: center;">
                <h2 style="color: {threat_color}; margin: 0; font-size: 2rem;">{threat_level}</h2>
                <p style="color: #ccc; margin: 10px 0;">{threat_desc}</p>
                <small style="color: #888;">Based on last {len(recent_items)} messages</small>
            </div>
            """, unsafe_allow_html=True)
        
        with threat_col2:
            # Recent activity timeline
            if len(recent_items) >= 5:
                timeline_data = []
                for i, item in enumerate(recent_items[-10:]):  # Last 10 items
                    timeline_data.append({
                        'Index': i+1,
                        'Prediction': 1 if item['prediction'] == 'SPAM' else 0,
                        'Confidence': item['confidence'],
                        'Type': 'SPAM' if item['prediction'] == 'SPAM' else 'HAM'
                    })
                
                fig_timeline = go.Figure()
                
                # Add spam/ham indicators
                spam_data = [item for item in timeline_data if item['Type'] == 'SPAM']
                ham_data = [item for item in timeline_data if item['Type'] == 'HAM']
                
                if spam_data:
                    fig_timeline.add_trace(go.Scatter(
                        x=[item['Index'] for item in spam_data],
                        y=[1 for _ in spam_data],
                        mode='markers',
                        marker=dict(color='#ff6b6b', size=12, symbol='triangle-up'),
                        name='SPAM',
                        text=[f"Confidence: {item['Confidence']:.1%}" for item in spam_data]
                    ))
                
                if ham_data:
                    fig_timeline.add_trace(go.Scatter(
                        x=[item['Index'] for item in ham_data],
                        y=[0 for _ in ham_data],
                        mode='markers',
                        marker=dict(color='#4ecdc4', size=12, symbol='circle'),
                        name='HAM',
                        text=[f"Confidence: {item['Confidence']:.1%}" for item in ham_data]
                    ))
                
                fig_timeline.update_layout(
                    title="Recent Activity Timeline",
                    xaxis_title="Message Sequence",
                    yaxis=dict(tickvals=[0, 1], ticktext=['HAM', 'SPAM']),
                    height=300,
                    paper_bgcolor='rgba(0,0,0,0)',
                    plot_bgcolor='rgba(0,0,0,0)',
                    font=dict(color='white'),
                    showlegend=True
                )
                
                st.plotly_chart(fig_timeline, use_container_width=True)

def render_model_performance_dashboard():
    """Individual model performance analysis"""
    
    if not st.session_state.model_stats or all(stats['total'] == 0 for stats in st.session_state.model_stats.values()):
        st.info("🤖 No single model data available. Try the Single Model analysis mode!")
        return
    
    st.markdown("### 🎯 Individual Model Performance")
    
    # Model comparison charts
    model_names = []
    spam_counts = []
    ham_counts = []
    total_counts = []
    colors = []
    
    for model_name, stats in st.session_state.model_stats.items():
        if stats['total'] > 0:
            model_names.append(model_name)
            spam_counts.append(stats['spam'])
            ham_counts.append(stats['ham'])
            total_counts.append(stats['total'])
            colors.append(MODEL_OPTIONS[model_name]['color'])
    
    if model_names:
        col1, col2 = st.columns(2)
        
        with col1:
            # Stacked bar chart
            fig_models = go.Figure()
            fig_models.add_trace(go.Bar(name='SPAM', x=model_names, y=spam_counts, marker_color='#ff6b6b'))
            fig_models.add_trace(go.Bar(name='HAM', x=model_names, y=ham_counts, marker_color='#4ecdc4'))
            
            fig_models.update_layout(
                title='Model Predictions Breakdown',
                barmode='stack',
                height=400,
                paper_bgcolor='rgba(0,0,0,0)',
                plot_bgcolor='rgba(0,0,0,0)',
                font=dict(color='white')
            )
            st.plotly_chart(fig_models, use_container_width=True)
        
        with col2:
            # Model usage pie chart
            fig_usage = go.Figure(data=[go.Pie(
                labels=[f"{MODEL_OPTIONS[name]['icon']} {name}" for name in model_names],
                values=total_counts,
                marker_colors=colors,
                hole=.3
            )])
            
            fig_usage.update_layout(
                title="Model Usage Distribution",
                height=400,
                paper_bgcolor='rgba(0,0,0,0)',
                font=dict(color='white')
            )
            st.plotly_chart(fig_usage, use_container_width=True)
        
        # Detailed model stats table
        st.markdown("### 📊 Detailed Model Statistics")
        
        model_stats_data = []
        for model_name, stats in st.session_state.model_stats.items():
            if stats['total'] > 0:
                spam_rate = (stats['spam'] / stats['total'] * 100) if stats['total'] > 0 else 0
                model_stats_data.append({
                    'Model': f"{MODEL_OPTIONS[model_name]['icon']} {model_name}",
                    'Total Predictions': stats['total'],
                    'SPAM Detected': stats['spam'],
                    'HAM Detected': stats['ham'],
                    'SPAM Rate': f"{spam_rate:.1f}%",
                    'Description': MODEL_OPTIONS[model_name]['description']
                })
        
        if model_stats_data:
            df_model_stats = pd.DataFrame(model_stats_data)
            st.dataframe(df_model_stats, use_container_width=True)

def render_ensemble_dashboard():
    """Ensemble methods performance analysis"""
    
    if not st.session_state.ensemble_history:
        st.info("🧠 No ensemble data available. Try the Ensemble Analysis mode!")
        return
    
    st.markdown("### 🧠 Ensemble Method Analytics")
    
    # Analyze ensemble history
    method_stats: Dict[str, MethodStats] = {}
    for method in ENSEMBLE_METHODS.keys():
        method_stats[method] = MethodStats(
            count=0,
            spam=0,
            confidences=[]
        )
    
    for item in st.session_state.ensemble_history:
        method = item['method']
        if method in method_stats:
            method_stats[method]['count'] += 1
            method_stats[method]['confidences'].append(item['confidence'])
            if item['prediction'] == 'SPAM':
                method_stats[method]['spam'] += 1
    
    if method_stats:
        col1, col2 = st.columns(2)
        
        with col1:
            # Method usage and performance
            methods = list(method_stats.keys())
            method_counts = [method_stats[method]['count'] for method in methods]
            avg_confidences = [sum(method_stats[method]['confidences'])/len(method_stats[method]['confidences']) for method in methods]
            
            fig_methods = go.Figure()
            
            # Bar chart for usage
            fig_methods.add_trace(go.Bar(
                name='Usage Count',
                x=methods,
                y=method_counts,
                yaxis='y',
                marker_color='#00d4aa',
                opacity=0.7
            ))
            
            # Line chart for average confidence
            fig_methods.add_trace(go.Scatter(
                name='Avg Confidence',
                x=methods,
                y=[conf * max(method_counts) for conf in avg_confidences],  # Scale for visibility
                yaxis='y2',
                mode='lines+markers',
                marker_color='#ff6b6b',
                line=dict(width=3)
            ))
            
            fig_methods.update_layout(
                title='Ensemble Method Performance',
                yaxis=dict(title='Usage Count', side='left'),
                yaxis2=dict(title='Avg Confidence (Scaled)', side='right', overlaying='y'),
                height=400,
                paper_bgcolor='rgba(0,0,0,0)',
                plot_bgcolor='rgba(0,0,0,0)',
                font=dict(color='white')
            )
            
            st.plotly_chart(fig_methods, use_container_width=True)
        
        with col2:
            # Ensemble method comparison table
            ensemble_data = []
            for method, stats in method_stats.items():
                avg_conf = sum(stats['confidences']) / len(stats['confidences'])
                spam_rate = (stats['spam'] / stats['count'] * 100) if stats['count'] > 0 else 0
                
                # Get method info from your ENSEMBLE_METHODS dict
                method_info = ENSEMBLE_METHODS.get(method, {'name': method, 'icon': '🔧'})
                
                ensemble_data.append({
                    'Method': f"{method_info['icon']} {method_info['name'][:15]}",
                    'Uses': stats['count'],
                    'Avg Confidence': f"{avg_conf:.1%}",
                    'SPAM Rate': f"{spam_rate:.1f}%",
                    'Total SPAM': stats['spam']
                })
            
            df_ensemble = pd.DataFrame(ensemble_data)
            st.dataframe(df_ensemble, use_container_width=True)
            
            # Best performing method highlight
            if ensemble_data:
                best_method = max(ensemble_data, key=lambda x: float(x['Avg Confidence'].rstrip('%'))/100)
                st.markdown(f"""
                <div style="background: linear-gradient(145deg, #1a2a3a, #2a3a4a); padding: 15px; border-radius: 10px; border: 2px solid #00d4aa; margin: 15px 0;">
                    <h4 style="color: #00d4aa; margin: 0;">🏆 Top Performer</h4>
                    <p style="color: #ccc; margin: 5px 0;">{best_method['Method']} - {best_method['Avg Confidence']} confidence</p>
                </div>
                """, unsafe_allow_html=True)

def render_detailed_stats_dashboard():
    """Detailed statistical analysis"""
    
    st.markdown("### 📊 Detailed Statistical Analysis")
    
    all_data = st.session_state.classification_history + st.session_state.ensemble_history
    
    if not all_data:
        st.info("📈 No data available for detailed analysis.")
        return
    
    # Confidence distribution analysis
    col1, col2 = st.columns(2)
    
    with col1:
        st.markdown("#### 📈 Confidence Distribution")
        
        confidences = [item['confidence'] for item in all_data]
        
        fig_hist = go.Figure()
        fig_hist.add_trace(go.Histogram(
            x=confidences,
            nbinsx=25,
            marker_color='rgba(0, 212, 170, 0.7)',
            marker_line_color='rgba(0, 212, 170, 1)',
            marker_line_width=1,
            name='Confidence Distribution'
        ))
        
        # Add statistical lines
        mean_conf = np.mean(confidences)
        fig_hist.add_vline(x=mean_conf, line_dash="dash", line_color="red", 
                          annotation_text=f"Mean: {mean_conf:.2f}")
        
        fig_hist.update_layout(
            title="Model Confidence Distribution",
            xaxis_title="Confidence Score",
            yaxis_title="Frequency",
            paper_bgcolor='rgba(0,0,0,0)',
            plot_bgcolor='rgba(0,0,0,0)',
            font=dict(color='white'),
            height=350
        )
        
        st.plotly_chart(fig_hist, use_container_width=True)
    
    with col2:
        st.markdown("#### 🎯 Prediction Accuracy by Confidence")
        
        # Bin predictions by confidence ranges
        confidence_ranges = []
        accuracy_estimates = []
        
        for i in range(0, 100, 10):
            lower = i / 100
            upper = (i + 10) / 100
            range_data = [item for item in all_data if lower <= item['confidence'] < upper]
            
            if range_data:
                confidence_ranges.append(f"{i}-{i+10}%")
                # Mock accuracy calculation based on confidence (higher confidence = higher accuracy)
                accuracy_estimates.append(min(95, 60 + (i * 0.35)))
        
        if confidence_ranges:
            fig_acc = go.Figure()
            fig_acc.add_trace(go.Bar(
                x=confidence_ranges,
                y=accuracy_estimates,
                marker_color='rgba(255, 107, 107, 0.7)',
                name='Estimated Accuracy'
            ))
            
            fig_acc.update_layout(
                title="Accuracy by Confidence Range",
                xaxis_title="Confidence Range",
                yaxis_title="Estimated Accuracy %",
                paper_bgcolor='rgba(0,0,0,0)',
                plot_bgcolor='rgba(0,0,0,0)',
                font=dict(color='white'),
                height=350
            )
            
            st.plotly_chart(fig_acc, use_container_width=True)
    
    # Statistical summary
    st.markdown("#### 📋 Statistical Summary")
    
    summary_col1, summary_col2, summary_col3 = st.columns(3)
    
    with summary_col1:
        confidences = [item['confidence'] for item in all_data]
        st.markdown(f"""
        <div class="feature-card">
            <h4 style="color: #00d4aa;">Confidence Statistics</h4>
            <p><strong>Mean:</strong> {np.mean(confidences):.3f}</p>
            <p><strong>Median:</strong> {np.median(confidences):.3f}</p>
            <p><strong>Std Dev:</strong> {np.std(confidences):.3f}</p>
            <p><strong>Min/Max:</strong> {np.min(confidences):.3f} / {np.max(confidences):.3f}</p>
        </div>
        """, unsafe_allow_html=True)
    
    with summary_col2:
        spam_predictions = [item for item in all_data if item['prediction'] == 'SPAM']
        ham_predictions = [item for item in all_data if item['prediction'] == 'HAM']
        
        st.markdown(f"""
        <div class="feature-card">
            <h4 style="color: #ff6b6b;">Classification Summary</h4>
            <p><strong>Total Messages:</strong> {len(all_data)}</p>
            <p><strong>SPAM Detected:</strong> {len(spam_predictions)}</p>
            <p><strong>HAM (Safe):</strong> {len(ham_predictions)}</p>
            <p><strong>SPAM Rate:</strong> {len(spam_predictions)/len(all_data)*100:.1f}%</p>
        </div>
        """, unsafe_allow_html=True)
    
    with summary_col3:
        if spam_predictions and ham_predictions:
            spam_conf_avg = np.mean([item['confidence'] for item in spam_predictions])
            ham_conf_avg = np.mean([item['confidence'] for item in ham_predictions])
        else:
            spam_conf_avg = 0
            ham_conf_avg = 0
            
        st.markdown(f"""
        <div class="feature-card">
            <h4 style="color: #4ecdc4;">Confidence by Type</h4>
            <p><strong>SPAM Avg Conf:</strong> {spam_conf_avg:.3f}</p>
            <p><strong>HAM Avg Conf:</strong> {ham_conf_avg:.3f}</p>
            <p><strong>Confidence Gap:</strong> {abs(spam_conf_avg - ham_conf_avg):.3f}</p>
            <p><strong>Higher Conf:</strong> {"SPAM" if spam_conf_avg > ham_conf_avg else "HAM"}</p>
        </div>
        """, unsafe_allow_html=True)

def render_realtime_monitor():
    """Real-time monitoring dashboard"""
    
    st.markdown("### ⚡ Real-time System Monitor")
    
    # System status indicators
    status_col1, status_col2, status_col3, status_col4 = st.columns(4)
    
    with status_col1:
        # Model loading status
        loaded_models = sum(1 for model in st.session_state.loaded_models.values() if model is not None)
        total_models = len(st.session_state.loaded_models)
        
        status_color = "#4ecdc4" if loaded_models == total_models else "#ff8800"
        st.markdown(f"""
        <div class="metric-container" style="border: 2px solid {status_color};">
            <h3 style="color: {status_color};">🤖 Models</h3>
            <h2 style="color: {status_color}; margin: 5px 0;">{loaded_models}/{total_models}</h2>
            <small style="color: #888;">Loaded & Ready</small>
        </div>
        """, unsafe_allow_html=True)
    
    with status_col2:
        # Ensemble system status
        ensemble_status = "ACTIVE" if st.session_state.ensemble_classifier else "INACTIVE"
        status_color = "#4ecdc4" if ensemble_status == "ACTIVE" else "#ff6b6b"
        
        st.markdown(f"""
        <div class="metric-container" style="border: 2px solid {status_color};">
            <h3 style="color: {status_color};">🧠 Ensemble</h3>
            <h2 style="color: {status_color}; margin: 5px 0;">{ensemble_status}</h2>
            <small style="color: #888;">System Status</small>
        </div>
        """, unsafe_allow_html=True)
    
    with status_col3:
        # Performance tracker status
        tracker_active = st.session_state.ensemble_tracker is not None
        status_color = "#4ecdc4" if tracker_active else "#ff6b6b"
        
        st.markdown(f"""
        <div class="metric-container" style="border: 2px solid {status_color};">
            <h3 style="color: {status_color};">📊 Tracker</h3>
            <h2 style="color: {status_color}; margin: 5px 0;">{"ON" if tracker_active else "OFF"}</h2>
            <small style="color: #888;">Performance Monitor</small>
        </div>
        """, unsafe_allow_html=True)
    
    with status_col4:
        # Memory usage (mock)
        memory_usage = 67  # Mock percentage
        status_color = "#4ecdc4" if memory_usage < 80 else "#ff8800" if memory_usage < 90 else "#ff6b6b"
        
        st.markdown(f"""
        <div class="metric-container" style="border: 2px solid {status_color};">
            <h3 style="color: {status_color};">💾 Memory</h3>
            <h2 style="color: {status_color}; margin: 5px 0;">{memory_usage}%</h2>
            <small style="color: #888;">System Usage</small>
        </div>
        """, unsafe_allow_html=True)
    
    # Real-time controls
    st.markdown("#### ⚙️ Real-time Controls")
    
    control_col1, control_col2, control_col3 = st.columns(3)
    
    with control_col1:
        auto_refresh = st.checkbox("🔄 Auto-refresh Dashboard", key="dashboard_auto_refresh")
        if auto_refresh:
            refresh_interval = st.slider("Refresh Interval (seconds)", 5, 60, 10)
    
    with control_col2:
        if st.button("🧹 Clear All History", type="secondary"):
            if st.button("⚠️ Confirm Clear", type="primary"):
                st.session_state.classification_history = []
                st.session_state.ensemble_history = []
                st.session_state.model_stats = {model: {'spam': 0, 'ham': 0, 'total': 0} for model in MODEL_OPTIONS.keys()}
                st.success("✅ History cleared!")
                time.sleep(1)
                st.rerun()
    
    with control_col3:
        if st.button("💾 Export Dashboard Data"):
            # Create comprehensive export
            dashboard_data = {
                'classification_history': st.session_state.classification_history,
                'ensemble_history': st.session_state.ensemble_history,
                'model_stats': st.session_state.model_stats,
                'export_timestamp': datetime.now().isoformat(),
                'total_messages': len(st.session_state.classification_history) + len(st.session_state.ensemble_history)
            }
            
            json_data = json.dumps(dashboard_data, indent=2, default=str)
            
            st.download_button(
                label="📥 Download Dashboard Data (JSON)",
                data=json_data,
                file_name=f"spamlyser_dashboard_data_{datetime.now().strftime('%Y%m%d_%H%M%S')}.json",
                mime="application/json"
            )

# Add this to your main app.py file after your existing analysis section:

# --- ADD THE DASHBOARD SECTION ---
if st.sidebar.button("📊 Open Dashboard", key="open_dashboard", help="Open the advanced analytics dashboard"):
    st.session_state.show_dashboard = True

if st.session_state.get('show_dashboard', False):
    render_spamlyser_dashboard()
    
    if st.button("❌ Close Dashboard", key="close_dashboard"):
        st.session_state.show_dashboard = False
        st.rerun()  # Rerun to reset the state

def get_risk_indicators(message, prediction, threat_type=None):
    indicators = []
    spam_keywords = ['free', 'win', 'winner', 'congratulations', 'urgent', 'limited', 'offer', 'click', 'call now']
    found_keywords = [word for word in spam_keywords if word.lower() in message.lower()]
    
    if prediction == "SPAM":
        # Add threat-specific indicators and advice
        if threat_type and threat_type in THREAT_CATEGORIES:
            threat_info = THREAT_CATEGORIES[threat_type]
            indicators.append(f"{threat_info['icon']} {threat_type} detected: {threat_info['description']}")
            
            # Add threat-specific advice
            threat_advice = get_threat_specific_advice(threat_type)
            for advice in threat_advice:
                indicators.append(f"💡 {advice}")
    
    # General indicators (for all messages)
    if found_keywords:
        indicators.append(f"⚠️ Spam keywords detected: {', '.join(found_keywords)}")
    if len(message) > 0:
        uppercase_ratio = sum(1 for c in message if c.isupper()) / len(message)
        if uppercase_ratio > 0.3:
            indicators.append("🔴 Excessive uppercase usage")
    if message.count('!') > 2:
        indicators.append("❗ Multiple exclamation marks")
    if re.search(r'\b\d{3}[-.]?\d{3}[-.]?\d{4}\b', message):
        indicators.append("📞 Phone number detected")
    if re.search(r'http[s]?://', message):
        indicators.append("🔗 URL detected")
    return indicators

def get_ensemble_predictions(message, models):
    predictions = {}
    for model_name, model in models.items():
        if model:
            try:
                result = model(message)[0]
                predictions[model_name] = {
                    'label': result['label'].upper(),
                    'score': result['score']
                }
            except Exception as e:
                st.warning(f"Error with {model_name}: {str(e)}")
                continue
    return predictions

def create_predict_proba(classifier):
    """
    Creates a batch-processing prediction function for LIME.
    `classifier` is a Hugging Face pipeline object.
    """
    def predict_proba_batch(texts: List[str]) -> np.ndarray:
        # 1. Get predictions for the whole batch at once
        # The pipeline is highly optimized for this!
        predictions = classifier(texts, top_k=2) # Get probabilities for both classes

        results = []
        for pred_list in predictions:
            # 2. Create a dictionary for easy lookup of scores by label
            score_dict = {p['label'].upper(): p['score'] for p in pred_list}
            
            # 3. Get the score for SPAM, defaulting to 0.0 if not found
            spam_score = score_dict.get('SPAM', 0.0)
            
            # 4. LIME expects probabilities for all classes. Order is [HAM, SPAM]
            # The HAM score will be 1.0 - SPAM score
            results.append([1.0 - spam_score, spam_score])
            
        return np.array(results)
        
    return predict_proba_batch# --- Main Interface ---
col1, col2 = st.columns([2, 1])

with col1:
    st.markdown(f"""
    <div class="analysis-header">
        <h3 style="color: #00d4aa; margin: 0;">🔍 {analysis_mode} Analysis</h3>
    </div>
    """, unsafe_allow_html=True)

    # Message input with sample selector
    sample_messages = [""] + sample_df["message"].tolist()
    selected_message = st.selectbox("Choose a sample message (or type your own below): ", sample_messages, key="sample_selector")

    # Set initial value of text_area based on sample_selector or previous user input
    user_sms_initial_value = selected_message if selected_message else st.session_state.get('user_sms_input_value', "")
    col_text, col_record = st.columns([4, 1])

    with col_text:
        user_sms = st.text_area(
            "Enter SMS message to analyse",
            value=user_sms_initial_value,
            height=120,
            placeholder="Type or paste your SMS message here...",
            help="Enter the SMS message you want to classify as spam or ham (legitimate)",
            key="sms_input"
        )
    
    with col_record:
        if st.button("🎤 Record Voice", type="primary", key="record_btn"):
            with st.spinner("🎤 Listening... Speak clearly"):
                try:
                    success, result = st.session_state.speech_handler.listen_and_transcribe()
                    if success:
                        # Get existing text and append new text
                        current_text = user_sms  # Use the widget value directly
                        if current_text and current_text.strip():
                            new_text = f"{current_text.strip()} {result}"
                        else:
                            new_text = result
                        # Update session state for persistence
                        st.session_state.user_sms_input_value = new_text
                        st.success("✅ Speech recognized!")
                        st.rerun()
                    else:
                        st.error(f"❌ {result}")
                except Exception as e:
                    st.error(f"Error: {str(e)}")
                    time.sleep(2)

    # Store current text_area value in session state for persistence
    st.session_state.user_sms_input_value = user_sms
    
    # Analysis controls
    col_a, col_b, col_c = st.columns([1, 1, 2])
    with col_a:
        analyse_btn = st.button("🔍 Analyse Message", type="primary", use_container_width=True)
    with col_b:
        clear_btn = st.button("🗑️ Clear", use_container_width=True)
    
    # Test word analysis button (always visible)
    if st.button("🔍 Word Analysis", key="test_word_analysis", type="primary"):
        st.markdown("### 🔍 Word Analysis")
        
        # Use the current message from the text area
        test_message = user_sms if user_sms.strip() else "Congratulations! You won a free prize, click now!"
        st.markdown(f"**Analyzing Message:** {test_message}")
        
        # Create word analyzer
        analyzer = WordAnalyzer()
        
        # Analyze the text
        with st.spinner("🔍 Analyzing message..."):
            analysis = analyzer.analyze_text(test_message)
        
        # Show the highlighted text
        st.markdown("#### 📝 Your Message with Word Analysis")
        st.markdown("**🔴 Red words** = Spam indicators | **🟢 Green words** = Ham indicators | **🟠 Orange words** = Suspicious patterns")
        
        highlighted_html = analyzer.create_highlighted_html(analysis)
        st.markdown(highlighted_html, unsafe_allow_html=True)
        
        # Show summary
        summary = analyzer.get_explanation_summary(analysis)
        
        # Always count neutral words as ham for clearer UI in HAM messages
        spam_count = len(summary['top_spam_words'])
        ham_count = len(summary['top_ham_words'])
        
        # For HAM messages, all non-spam words are considered ham indicators
        if analysis.get('predicted_class') == 'HAM':
            neutral_words = [w for w in analysis['words'] if not w.get('is_spammy', False) and not w.get('is_hammy', False)]
            ham_count += len(neutral_words)
            
            # Add neutral words to the top_ham_words list for visibility
            for word in neutral_words:
                if word['word'] not in [w['word'] for w in summary['top_ham_words']]:
                    summary['top_ham_words'].append({
                        'word': word['word'],
                        'influence': -0.2,  # Give it a small negative influence (ham)
                        'type': 'neutral-ham'
                    })
        
        st.success(f"✅ Analysis complete! Found {spam_count} spam indicators and {ham_count} ham indicators.")
        
        # Show more detailed breakdown
        col1, col2 = st.columns(2)
        with col1:
            st.markdown("**Spam Indicators:**")
            if spam_count > 0:
                for word in summary['top_spam_words']:
                    influence = word.get('influence', 0.0)
                    st.markdown(f"🔴 **{word['word']}** (Score: {influence:.2f})")
            else:
                st.info("No spam indicators found")
                
        with col2:
            st.markdown("**Ham Indicators:**")
            if ham_count > 0:
                for word in summary['top_ham_words']:
                    influence = word.get('influence', 0.0)
                    # Make sure we use the absolute value for ham scores
                    st.markdown(f"🟢 **{word['word']}** (Score: {abs(influence):.2f})")
            else:
                st.info("No ham indicators found")
    
    if clear_btn:
        # Clear text area content
        st.session_state.user_sms_input_value=""
        
        if "sample_selector" in st.session_state:
            st.session_state.pop("sample_selector")
        

        st.rerun() # Rerun to update the UI with cleared values



if analyse_btn and user_sms.strip():
    if analysis_mode == "Single Model":
        from models.smart_preprocess import preprocess_message
        preprocessed = preprocess_message(user_sms)
        cleaned_sms = preprocessed["cleaned"]
        suspicious_features = preprocessed["suspicious"]
        classifier = load_model_if_needed(selected_model_name)
        if classifier is not None:
            with st.spinner(f"🤖 Analyzing with {selected_model_name}..."):
                time.sleep(0.5)
                result = classifier(cleaned_sms)[0]
                label = result['label'].upper()
                confidence = result['score']
<<<<<<< HEAD
                # Safely update model statistics with proper error handling
                if selected_model_name not in st.session_state.model_stats:
                    st.session_state.model_stats[selected_model_name] = {'spam': 0, 'ham': 0, 'total': 0}

=======
                
                # Store prediction results in session state for explanation
                st.session_state.user_sms = user_sms
                st.session_state.current_prediction_label = label
                st.session_state.current_prediction_confidence = confidence
                
                # Special case for DistilBERT - it sometimes misses obvious scams
                if selected_model_name == "DistilBERT" and label == "HAM":
                    text_lower = cleaned_sms.lower()
                    # Check for common money scam patterns
                    if any(pattern in text_lower for pattern in [
                            "won", "$", "cash", "prize", "claim", "click yes", 
                            "lottery", "winner", "congratulation"
                        ]):
                        # Check for combination patterns that are strong indicators of scams
                        if (("won" in text_lower or "win" in text_lower) and 
                            ("$" in text_lower or "cash" in text_lower or "prize" in text_lower)):
                            # Override the classification for this clear scam case
                            label = "SPAM"
                            confidence = max(confidence, 0.85)  # Boost confidence
                            st.info("💡 Scam pattern detected and corrected")
                
                # If SPAM, classify the threat type
                threat_type = None
                threat_confidence = 0.0
                threat_metadata = {}
                if label == "SPAM":
                    threat_type, threat_confidence, threat_metadata = classify_threat_type(
                        cleaned_sms, confidence
                    )
                
>>>>>>> 58cd5fb9
                st.session_state.model_stats[selected_model_name][label.lower()] += 1
                st.session_state.model_stats[selected_model_name]['total'] += 1
                st.session_state.classification_history.append({
                    'timestamp': datetime.now(),
                    'message': user_sms[:100] + "..." if len(user_sms) > 100 else user_sms, # Increased snippet length
                    'prediction': label,
                    'confidence': confidence,
                    'model': selected_model_name,
                    'preprocessed': cleaned_sms,
                    'suspicious_features': suspicious_features,
                    'threat_type': threat_type,
                    'threat_confidence': threat_confidence
                })
                features = analyse_message_features(cleaned_sms)
                risk_indicators = get_risk_indicators(cleaned_sms, label, threat_type)
                st.markdown("### 🎯 Classification Results")
                card_class = "spam-alert" if label == "SPAM" else "ham-safe"
                icon = "🚨" if label == "SPAM" else "✅"
                # Create prediction card with threat info if applicable
                threat_html = ""
                if label == "SPAM" and threat_type:
                    # Create the threat info section directly without using an f-string template
                    threat_info = THREAT_CATEGORIES.get(threat_type, {})
                    threat_icon = threat_info.get('icon', '⚠️')
                    threat_color = threat_info.get('color', '#ff6b6b')
                    threat_description = threat_info.get('description', 'Suspicious message')
                    
                    # Use st.markdown to create a separate HTML element for threat info
                    threat_html = f'<div style="margin-top: 15px; padding: 10px; border-radius: 10px; background: rgba(0,0,0,0.1);"><h4 style="margin: 0; color: {threat_color};">{threat_icon} {threat_type}</h4><p style="margin: 5px 0 0 0; opacity: 0.9;">{threat_description} (Confidence: {threat_confidence:.1%})</p></div>'
                    
                # Use st.markdown with proper escaping and unsafe_allow_html=True
                model_info_html = f"""
                <div class="prediction-card {card_class}">
                    <h2 style="margin: 0 0 15px 0;">{icon} {label}</h2>
                    <h3 style="margin: 0;">Confidence: {confidence:.2%}</h3>
                    <p style="margin: 15px 0 0 0; opacity: 0.8;">
                        Model: {selected_model_name} | Analysed: {datetime.now().strftime('%H:%M:%S')}
                    </p>
                </div>
                """
                st.markdown(model_info_html, unsafe_allow_html=True)
                
                # Display threat information separately if it exists
                if label == "SPAM" and threat_type:
                    st.markdown(threat_html, unsafe_allow_html=True)
                
    else: # Ensemble Analysis
        with st.spinner("🤖 Loading all models for ensemble analysis..."):
            models = {}
            for model_name in MODEL_OPTIONS:
                models[model_name] = load_model_if_needed(model_name)
        if any(models.values()):
            with st.spinner("🔍 Running ensemble analysis..."):
                predictions = get_ensemble_predictions(user_sms, models)
                if predictions:
                    ensemble_result = st.session_state.ensemble_classifier.get_ensemble_prediction(
                        predictions, selected_ensemble_method
                    )
                    
                    # If SPAM, classify the threat type
                    threat_type = None
                    threat_confidence = 0.0
                    threat_metadata = {}
                    if ensemble_result['label'] == "SPAM":
                        threat_type, threat_confidence, threat_metadata = classify_threat_type(
                            user_sms, ensemble_result['spam_probability']
                        )
                        # Add threat info to ensemble result
                        ensemble_result['threat_type'] = threat_type
                        ensemble_result['threat_confidence'] = threat_confidence
                        ensemble_result['metadata']['threat'] = threat_metadata
                    
                    st.session_state.ensemble_history.append({
                        'timestamp': datetime.now(),
                        'message': user_sms[:100] + "..." if len(user_sms) > 100 else user_sms, # Increased snippet length
                        'prediction': ensemble_result['label'],
                        'confidence': ensemble_result['confidence'],
                        'method': selected_ensemble_method,
                        'spam_probability': ensemble_result['spam_probability'],
                        'threat_type': threat_type,
                        'threat_confidence': threat_confidence
                    })
                    features = analyse_message_features(user_sms)
                    risk_indicators = get_risk_indicators(user_sms, ensemble_result['label'], threat_type)
                    st.markdown("### 🎯 Ensemble Classification Results")
                    card_class = "spam-alert" if ensemble_result['label'] == "SPAM" else "ham-safe"
                    icon = "🚨" if ensemble_result['label'] == "SPAM" else "✅"
                    # Create prediction card with threat info if applicable
                    threat_html = ""
                    if ensemble_result['label'] == "SPAM" and threat_type:
                        # Create the threat info section directly without using an f-string template
                        threat_info = THREAT_CATEGORIES.get(threat_type, {})
                        threat_icon = threat_info.get('icon', '⚠️')
                        threat_color = threat_info.get('color', '#ff6b6b')
                        threat_description = threat_info.get('description', 'Suspicious message')
                        
                        # Use a single-line string to avoid formatting issues
                        threat_html = f'<div style="margin-top: 15px; padding: 10px; border-radius: 10px; background: rgba(0,0,0,0.1);"><h4 style="margin: 0; color: {threat_color};">{threat_icon} {threat_type}</h4><p style="margin: 5px 0 0 0; opacity: 0.9;">{threat_description} (Confidence: {threat_confidence:.1%})</p></div>'
                    
                    # Use st.markdown with proper escaping and unsafe_allow_html=True
                    ensemble_info_html = f"""
                    <div class="prediction-card {card_class} ensemble-card">
                        <h2 style="margin: 0 0 15px 0;">{icon} {ensemble_result['label']}</h2>
                        <h3 style="margin: 0;">Confidence: {ensemble_result['confidence']:.2%}</h3>
                        <h4 style="margin: 10px 0;">Spam Probability: {ensemble_result['spam_probability']:.2%}</h4>
                        <p style="margin: 15px 0 0 0; opacity: 0.8;">
                            Method: {ENSEMBLE_METHODS[selected_ensemble_method]['name']} | 
                            Analysed: {datetime.now().strftime('%H:%M:%S')}
                        </p>
                    </div>
                    """
                    st.markdown(ensemble_info_html, unsafe_allow_html=True)
                    
                    # Display threat information separately if it exists
                    if ensemble_result['label'] == "SPAM" and threat_type:
                        st.markdown(threat_html, unsafe_allow_html=True)
                    
                    st.markdown("#### 🤖 Individual Model Predictions")
                    cols = st.columns(len(predictions))
                    for i, (model_name, pred) in enumerate(predictions.items()):
                        # Save individual model prediction to a global tracking list
                        if 'model_vote_history' not in st.session_state:
                            st.session_state.model_vote_history = []

                        st.session_state.model_vote_history.append({
                            'model': model_name,
                            'label': pred['label'],
                            'confidence': pred['score'],
                            'message': user_sms,
                            'timestamp': datetime.now()
                        })

                        with cols[i]:
                            color = "#ff6b6b" if pred['label'] == "SPAM" else "#4ecdc4"
                            st.markdown(f"""
                            <div class="method-comparison">
                                <h5 style="color: {MODEL_OPTIONS[model_name]['color']}; margin: 0;">
                                    {MODEL_OPTIONS[model_name]['icon']} {model_name}
                                </h5>
                                <p style="color: {color}; margin: 5px 0; font-weight: bold;">
                                    {pred['label']}
                                </p>
                                <p style="margin: 0; font-size: 0.9rem;">
                                    {pred['score']:.2%}
                                </p>
                            </div>
                            """, unsafe_allow_html=True)
                    st.markdown("#### 📊 Ensemble Method Details")
                    st.markdown(f"**Method:** {ensemble_result['method']}")
                    st.markdown(f"**Details:** {ensemble_result['details']}")
                    if 'model_contributions' in ensemble_result:
                        st.markdown("##### Model Contributions:")
                        for contrib in ensemble_result['model_contributions']:
                            st.write(f"- {contrib['model']}: Weight {contrib['weight']:.3f}, "
                                   f"Contribution: {contrib['contribution']:.3f}")
                    if st.checkbox("🔍 Show All Ensemble Methods Comparison"):
                        st.markdown("#### 🎯 All Methods Comparison")
                        all_results = st.session_state.ensemble_classifier.get_all_predictions(predictions)
                        comparison_data = []
                        for method_key, result in all_results.items():
                            comparison_data.append({
                                'Method': ENSEMBLE_METHODS[method_key]['name'],
                                'Icon': ENSEMBLE_METHODS[method_key]['icon'],
                                'Prediction': result['label'],
                                'Confidence': f"{result['confidence']:.2%}",
                                'Spam Prob': f"{result['spam_probability']:.2%}"
                            })
                        df_comparison = pd.DataFrame(comparison_data)
                        st.dataframe(df_comparison, use_container_width=True)
                else:
                    st.warning("No predictions could be generated from the ensemble models for this message.")
        else:
            st.error("No ensemble models were loaded successfully. Cannot perform ensemble analysis.")
    if 'features' in locals(): # Only show features if analysis was successful
        col_detail1, col_detail2 = st.columns(2)
        with col_detail1:
            st.markdown("#### 📋 Message Features")
            st.markdown(f"""
            <div class="feature-card">
                <strong>Length:</strong> {features['length']} characters<br>
                <strong>Words:</strong> {features['word_count']}<br>
                <strong>Uppercase:</strong> {features['uppercase_ratio']:.1%}<br>
                <strong>Numbers:</strong> {features['digit_ratio']:.1%}<br>
                <strong>Special chars:</strong> {features['special_chars']}
            </div>
            """, unsafe_allow_html=True)
        with col_detail2:
            st.markdown("#### ⚠️ Risk Indicators")
            if risk_indicators:
                for indicator in risk_indicators:
                    st.markdown(f"- {indicator}")
            else:
                st.markdown("✅ No significant risk indicators detected")

with col2:
    st.markdown("""
    <div class="analysis-header">
        <h3 style="color: #00d4aa; margin: 0;">📈 Analytics</h3>
    </div>
    """, unsafe_allow_html=True)

    # Analytics Section - Visuals
    
    if analysis_mode == "Single Model":
        st.markdown("#### 📊 Single Model Performance")
        
        # Check if there's any data for any model
        if any(st.session_state.model_stats.get(model, {}).get('total', 0) > 0 for model in MODEL_OPTIONS.keys()):
            # Pie Chart for Spam/Ham Distribution of the SELECTED model
            current_model_stats = st.session_state.model_stats[selected_model_name]
            if current_model_stats['total'] > 0:
                data_selected_model = pd.DataFrame({
                    'Label': ['SPAM', 'HAM'],
                    'Count': [current_model_stats['spam'], current_model_stats['ham']]
                })
                fig_pie_single = px.pie(
                    data_selected_model, 
                    values='Count', 
                    names='Label', 
                    title=f'Spam/Ham Distribution for {selected_model_name}',
                    color_discrete_map={'SPAM': '#ff6b6b', 'HAM': '#4ecdc4'}
                )
                fig_pie_single.update_layout(
                    paper_bgcolor='rgba(0,0,0,0)',
                    plot_bgcolor='rgba(0,0,0,0)',
                    font=dict(color='white'),
                    height=300,
                    margin=dict(t=50, b=0, l=0, r=0) # Adjust margins
                )
                st.plotly_chart(fig_pie_single, use_container_width=True)
            else:
                st.info(f"No prediction data for {selected_model_name} yet.")

            # Confidence over time for the SELECTED model
            df_single_history = pd.DataFrame(st.session_state.classification_history)
            df_selected_model_history = df_single_history[df_single_history['model'] == selected_model_name].copy()
            if not df_selected_model_history.empty:
                df_selected_model_history['time_index'] = range(len(df_selected_model_history)) # Use index for X-axis
                fig_conf_single = px.line(
                    df_selected_model_history, 
                    x='time_index', 
                    y='confidence', 
                    title=f'Confidence Over Time ({selected_model_name})',
                    color_discrete_sequence=['#00d4aa']
                )
                fig_conf_single.update_layout(
                    xaxis_title="Prediction #",
                    yaxis_title="Confidence",
                    paper_bgcolor='rgba(0,0,0,0)',
                    plot_bgcolor='rgba(0,0,0,0)',
                    font=dict(color='white'),
                    height=250,
                    margin=dict(t=50, b=0, l=0, r=0)
                )
                st.plotly_chart(fig_conf_single, use_container_width=True)
            else:
                st.info(f"No confidence trend history for {selected_model_name} yet.")

            # Overall Model Usage (Bar chart)
            model_usage_data = []
            for model, stats in st.session_state.model_stats.items():
                model_usage_data.append({'Model': model, 'Total Predictions': stats['total']})
            df_model_usage = pd.DataFrame(model_usage_data)

            if not df_model_usage.empty and df_model_usage['Total Predictions'].sum() > 0:
                fig_model_usage = px.bar(
                    df_model_usage,
                    x='Model',
                    y='Total Predictions',
                    title='Total Predictions per Model (All Time)',
                    color='Model',
                    color_discrete_map={name: info['color'] for name, info in MODEL_OPTIONS.items()}
                )
                fig_model_usage.update_layout(
                    paper_bgcolor='rgba(0,0,0,0)',
                    plot_bgcolor='rgba(0,0,0,0)',
                    font=dict(color='white'),
                    height=300,
                    margin=dict(t=50, b=0, l=0, r=0)
                )
                st.plotly_chart(fig_model_usage, use_container_width=True)
            else:
                st.info("No overall model usage data yet.")
        else:
            st.info("Run an analysis in 'Single Model' mode to see analytics.")

    else: # Ensemble Analysis
        st.markdown("#### 📊 Ensemble Performance")
        if st.session_state.ensemble_history:
            df_ensemble_history = pd.DataFrame(st.session_state.ensemble_history)

            # Pie Chart for Spam/Ham Distribution (Ensemble)

            st.markdown("#### 🧠 Ensemble Spam/Ham Distribution")

            # Display vote pie chart
            if 'model_vote_history' in st.session_state and st.session_state.model_vote_history:
                df_votes = pd.DataFrame(st.session_state.model_vote_history)

                vote_counts = df_votes['label'].value_counts().to_dict()
                vote_counts_fixed = {
                    'SPAM': vote_counts.get('SPAM', 0),
                    'HAM': vote_counts.get('HAM', 0)
                }

                df_vote_chart = pd.DataFrame(list(vote_counts_fixed.items()), columns=['Label', 'Count'])

                fig_model_votes = px.pie(
                    df_vote_chart,
                    values='Count',
                    names='Label',
                    title='Individual Model Votes Distribution',
                    color_discrete_map={'SPAM': '#ff6b6b', 'HAM': '#4ecdc4'}
                )

                fig_model_votes.update_layout(
                    paper_bgcolor='rgba(0,0,0,0)',
                    plot_bgcolor='rgba(0,0,0,0)',
                    font=dict(color='white'),
                    height=300,
                    margin=dict(t=50, b=0, l=0, r=0)
                )

                st.plotly_chart(fig_model_votes, use_container_width=True)
            else:
                st.info("No individual model votes recorded yet. Run some ensemble predictions first.")

            # Confidence over time (Ensemble)
            fig_conf_ensemble = px.line(
                df_ensemble_history, 
                x=df_ensemble_history.index, # Use index for chronological order
                y='confidence', 
                title='Ensemble Confidence Over Time',
                color_discrete_sequence=['#a855f7']
            )
            fig_conf_ensemble.update_layout(
                xaxis_title="Prediction #",
                yaxis_title="Confidence",
                paper_bgcolor='rgba(0,0,0,0)',
                plot_bgcolor='rgba(0,0,0,0)',
                font=dict(color='white'),
                height=250,
                margin=dict(t=50, b=0, l=0, r=0)
            )
            st.plotly_chart(fig_conf_ensemble, use_container_width=True)

            # Ensemble Method Usage (Bar chart)
            method_usage_data = df_ensemble_history['method'].value_counts().reset_index()
            method_usage_data.columns = ['Method Key', 'Count']
            # Map method keys to display names
            method_usage_data['Method'] = method_usage_data['Method Key'].apply(lambda x: ENSEMBLE_METHODS.get(x, {}).get('name', x))
            
            fig_method_usage = px.bar(
                method_usage_data,
                x='Method',
                y='Count',
                title='Ensemble Method Usage',
                color='Method',
                color_discrete_map={info['name']: info['color'] for name, info in ENSEMBLE_METHODS.items()}
            )
            fig_method_usage.update_layout(
                paper_bgcolor='rgba(0,0,0,0)',
                plot_bgcolor='rgba(0,0,0,0)',
                font=dict(color='white'),
                height=300,
                margin=dict(t=50, b=0, l=0, r=0)
            )
            st.plotly_chart(fig_method_usage, use_container_width=True)

        else:
            st.info("No ensemble prediction history yet. Run an analysis to see stats.")


# --- Bulk CSV Classification Section (Drag & Drop) ---
st.subheader("📂 Drag & Drop CSV for Bulk Classification")

uploaded_csv = st.file_uploader(
    "Upload a CSV file with a 'message' column:",
    type=["csv"],
    accept_multiple_files=False
)

def classify_csv(file, ensemble_mode, selected_models_for_bulk, selected_ensemble_method_for_bulk, batch_size=100):
    try:
        df = pd.read_csv(file)
        if 'message' not in df.columns:
            st.error("CSV file must contain a 'message' column.")
            return None

        total_messages = len(df)
        results = []

        # ✅ Load models only once
        if ensemble_mode:
            models_to_use = load_all_models()
        else:
            models_to_use = {selected_models_for_bulk: load_model_if_needed(selected_models_for_bulk)}

        if not any(models_to_use.values()):
            st.error("No models loaded for classification. Please check model loading status.")
            return None

        # ✅ Progress + ETA text
        progress_bar = st.progress(0)
        status_text = st.empty()

        start_time = time.time()

        # Process in batches
        for start in range(0, total_messages, batch_size):
            end = min(start + batch_size, total_messages)
            batch_messages = df['message'][start:end].astype(str).tolist()

            try:
                if ensemble_mode:
                    # batch predictions from multiple models
                    batch_results = []
                    for msg in batch_messages:
                        predictions = get_ensemble_predictions(msg, models_to_use)
                        if predictions:
                            ensemble_result = st.session_state.ensemble_classifier.get_ensemble_prediction(
                                predictions, selected_ensemble_method_for_bulk
                            )
                            batch_results.append({
                                'message': msg,
                                'prediction': ensemble_result['label'],
                                'confidence': ensemble_result['confidence'],
                                'spam_probability': ensemble_result['spam_probability']
                            })
                        else:
                            batch_results.append({'message': msg, 'prediction': 'ERROR', 'confidence': 0.0, 'spam_probability': 0.0})
                else:
                    classifier = models_to_use.get(selected_models_for_bulk)
                    if classifier:
                        preds = classifier(batch_messages)  # 🚀 batch inference
                        batch_results = [
                            {'message': msg, 'prediction': p['label'].upper(), 'confidence': p['score']}
                            for msg, p in zip(batch_messages, preds)
                        ]
                    else:
                        batch_results = [{'message': msg, 'prediction': 'ERROR', 'confidence': 0.0} for msg in batch_messages]

                results.extend(batch_results)

            except Exception as batch_err:
                results.extend([{'message': msg, 'prediction': 'ERROR', 'confidence': 0.0} for msg in batch_messages])

            # ✅ Progress update with ETA
            processed = end
            elapsed = time.time() - start_time
            rate = processed / elapsed
            remaining = total_messages - processed
            eta = remaining / rate if rate > 0 else 0

            progress_bar.progress(processed / total_messages)
            status_text.text(
                f"Processing message {processed}/{total_messages} - ETA: {int(eta//60)}m {int(eta%60)}s"
            )

        progress_bar.empty()
        status_text.text("✅ Classification complete!")

        return pd.DataFrame(results)

    except Exception as e:
        st.error(f"Error processing CSV: {str(e)}")
        return None


ensemble_mode_bulk = analysis_mode == "Ensemble Analysis" 
if ensemble_mode_bulk:
    selected_models_for_bulk = list(MODEL_OPTIONS.keys())
    # Ensure selected_ensemble_method is defined if in ensemble mode, fallback to majority_voting
    selected_ensemble_method_for_bulk = selected_ensemble_method if 'selected_ensemble_method' in locals() else 'majority_voting'
else:
    selected_models_for_bulk = selected_model_name
    selected_ensemble_method_for_bulk = None # Not applicable for single model

if uploaded_csv is not None:
    st.info("Initiating bulk classification. This might take a while for large files, depending on model loading status.")
    with st.spinner("Classifying messages..."):
        df_results = classify_csv(uploaded_csv, ensemble_mode_bulk, selected_models_for_bulk, selected_ensemble_method_for_bulk)
        if df_results is not None:
            st.success("Bulk classification complete!")
            st.write("### Classification Results")
            st.dataframe(df_results)
            csv_buffer = StringIO()
            df_results.to_csv(csv_buffer, index=False)
            st.download_button(
                label="📥 Download Predictions CSV",
                data=csv_buffer.getvalue(),
                file_name="spam_predictions.csv",
                mime="text/csv"
            )

# --- Recent Classifications (Always visible if data exists) ---
st.markdown("---") # Add a separator

if analysis_mode == "Single Model" and st.session_state.classification_history:
    st.markdown("#### 🕒 Recent Single Model Classifications")
    recent = st.session_state.classification_history[-5:] # Show last 5
    
    for item in reversed(recent):
        status_color = "#ff6b6b" if item['prediction'] == "SPAM" else "#4ecdc4"
        st.markdown(f"""
        <div style="background: rgba(255,255,255,0.05); padding: 10px; border-radius: 8px; margin: 5px 0; border-left: 3px solid {status_color};">
            <strong style="color: {status_color};">{item['prediction']}</strong> ({item['confidence']:.1%})<br>
            <small style="color: #888;">{item['message']}</small><br>
            <small style="color: #666;">{item['model']} • {item['timestamp'].strftime('%H:%M')}</small>
        </div>
        """, unsafe_allow_html=True)
    # Single Model export button
    export_results_button(st.session_state.classification_history, filename_prefix="spamlyser_singlemodel")

elif analysis_mode == "Ensemble Analysis" and st.session_state.ensemble_history:
    st.markdown("#### 🕒 Recent Ensemble Results")
    recent = st.session_state.ensemble_history[-5:] # Show last 5
    
    for item in reversed(recent):
        status_color = "#ff6b6b" if item['prediction'] == "SPAM" else "#4ecdc4"
        st.markdown(f"""
        <div style="background: rgba(255,255,255,0.05); padding: 10px; border-radius: 8px; margin: 5px 0; border-left: 3px solid {status_color};">
            <strong style="color: {status_color};">{item['prediction']}</strong> ({item['confidence']:.1%})<br>
            <small style="color: #888;">{item['message']}</small><br>
            <small style="color: #666;">{ENSEMBLE_METHODS[item['method']]['name']} • {item['timestamp'].strftime('%H:%M')}</small>
        </div>
        """, unsafe_allow_html=True)
    export_results_button(st.session_state.ensemble_history, filename_prefix="spamlyser_ensemble")

    # Ensemble performance chart (Only show if enough data for a meaningful chart)
    if len(st.session_state.ensemble_history) > 3:
        st.markdown("#### 📊 Ensemble Confidence Trend")
        df_ensemble = pd.DataFrame(st.session_state.ensemble_history)
        
        fig = go.Figure()
        
        fig.add_trace(go.Scatter(
            x=list(range(len(df_ensemble))),
            y=df_ensemble['confidence'],
            mode='lines+markers',
            name='Confidence',
            line=dict(color='#00d4aa', width=2),
            marker=dict(size=6)
        ))
        
        fig.update_layout(
            title="Ensemble Confidence Over Time", # More specific title
            xaxis_title="Analysis #",
            yaxis_title="Confidence",
            height=250,
            showlegend=False,
            paper_bgcolor='rgba(0,0,0,0)',
            plot_bgcolor='rgba(0,0,0,0)',
            font=dict(color='white'),
            margin=dict(t=50, b=0, l=0, r=0)
        )
        st.plotly_chart(fig, use_container_width=True)
# --- Advanced Features Section ---
if analysis_mode == "Ensemble Analysis":
    st.markdown("## 🔧 Advanced Ensemble Settings")

    col_advanced1, col_advanced2 = st.columns(2)

    with col_advanced1:
        st.markdown("### 📊 Model Performance Tracking")

        if st.button("📈 View Model Performance Stats"):
            tracker_stats = st.session_state.ensemble_tracker.get_all_stats()
            if any(stats for stats in tracker_stats.values()):
                for model_name, stats in tracker_stats.items():
                    if stats:
                        st.markdown(f"#### {MODEL_OPTIONS[model_name]['icon']} {model_name}")
                        st.write(f"- **Accuracy:** {stats.get('accuracy', 'N/A'):.2%}")
                        st.write(f"- **Total Predictions:** {stats.get('total_predictions', 0)}")
                        st.write(f"- **Trend:** {stats.get('performance_trend', 'N/A')}")
                        st.write(f"- **Current Weight:** {stats.get('current_weight', 0):.3f}")
                        st.markdown("---")
            else:
                st.info("No performance data available yet. Make some predictions to see stats!")

        if st.button("💾 Export Performance Data"):
            try:
                timestamp = datetime.now().strftime("%Y%m%d_%H%M%S")
                filename = f"spamlyser_performance_{timestamp}.json"
                st.session_state.ensemble_tracker.save_to_file(filename)
                st.success(f"Performance data exported to {filename}")
            except Exception as e:
                st.error(f"Error exporting data: {str(e)}")

    with col_advanced2:
        st.markdown("### ⚙️ Ensemble Configuration")

        # Display current weights
        current_weights = st.session_state.ensemble_classifier.get_model_weights()
        st.markdown("#### Current Model Weights:")
        for model, weight in current_weights.items():
            st.write(f"- {MODEL_OPTIONS[model]['icon']} {model}: {weight:.3f}")

        # Reset to default weights
        if st.button("🔄 Reset to Default Weights"):
            st.session_state.ensemble_classifier.update_model_weights(
                st.session_state.ensemble_classifier.default_weights
            )
            st.success("Weights reset to default values!")
            st.rerun()

# --- Real-time Ensemble Method Performance Comparison (Always visible if data exists) ---
if analysis_mode == "Ensemble Analysis" and st.session_state.ensemble_history:
    st.markdown("---")
    st.markdown("## 📊 Ensemble Method Performance Comparison")

    # Create comparison chart of different methods
    method_performance = defaultdict(list)
    for entry in st.session_state.ensemble_history:
        method_performance[entry['method']].append(entry['confidence'])

    if len(method_performance) > 1:
        comparison_data = []
        for method, confidences in method_performance.items():
            comparison_data.append({
                'Method': ENSEMBLE_METHODS[method]['name'],
                'Avg Confidence': np.mean(confidences),
                'Std Dev': np.std(confidences),
                'Count': len(confidences)
            })

        df_comparison = pd.DataFrame(comparison_data)

        # Create bar chart
        fig = px.bar(
            df_comparison, 
            x='Method', 
            y='Avg Confidence',
            title='Average Confidence by Ensemble Method',
            color='Avg Confidence',
            color_continuous_scale='viridis'
        )

        fig.update_layout(
            paper_bgcolor='rgba(0,0,0,0)',
            plot_bgcolor='rgba(0,0,0,0)',
            font=dict(color='white'),
            height=400,
            margin=dict(t=50, b=0, l=0, r=0)
        )

        st.plotly_chart(fig, use_container_width=True)

        # Show detailed comparison table
        st.dataframe(df_comparison, use_container_width=True)
    else:
        st.info("Not enough data to compare ensemble methods. Try more predictions with different methods.")
# --- Footer ---
st.markdown("""
<div style="text-align: center; padding: 20px; background: rgba(255,255,255,0.02); border-radius: 10px; margin-top: 30px;">
    <p style="color: #888; margin: 0;">
        🛡️ <strong>Spamlyser Pro - Ensemble Edition</strong> | Advanced Multi-Model SMS Threat Detection<br>
        Powered by Custom-Trained Transformer Models & Ensemble Learning<br>
        Developed by <a href="https://eccentriccoder01.github.io/Me" target="_blank" style="color: #1f77b4; text-decoration: none; font-weight: 600;">MrEccentric</a>
    </p>
    <div style="margin-top: 15px; padding-top: 15px; border-top: 1px solid rgba(255,255,255,0.1);">
        <small style="color: #666;">
            🎯 Features: Single Model Analysis | 🤖 Ensemble Methods | 📊 Performance Tracking | ⚖️ Adaptive Weights
        </small>
    </div>
</div>
""", unsafe_allow_html=True)<|MERGE_RESOLUTION|>--- conflicted
+++ resolved
@@ -4,14 +4,14 @@
 import plotly.express as px
 import plotly.graph_objects as go
 import numpy as np
-<<<<<<< HEAD
+feature/voice-to-sms
 import json
 from datetime import datetime
 import torch
 from transformers import pipeline, AutoTokenizer, AutoModelForSequenceClassification
 from collections import defaultdict
 from io import StringIO
-=======
+
 from transformers import pipeline, AutoTokenizer, AutoModelForSequenceClassification
 from datetime import datetime, timedelta
 
@@ -74,7 +74,7 @@
             return dummy_results
         
 # Core Python imports
->>>>>>> 58cd5fb9
+
 import time
 import re
 
@@ -1601,12 +1601,12 @@
                 result = classifier(cleaned_sms)[0]
                 label = result['label'].upper()
                 confidence = result['score']
-<<<<<<< HEAD
+feature/voice-to-sms
                 # Safely update model statistics with proper error handling
                 if selected_model_name not in st.session_state.model_stats:
                     st.session_state.model_stats[selected_model_name] = {'spam': 0, 'ham': 0, 'total': 0}
 
-=======
+
                 
                 # Store prediction results in session state for explanation
                 st.session_state.user_sms = user_sms
@@ -1638,7 +1638,7 @@
                         cleaned_sms, confidence
                     )
                 
->>>>>>> 58cd5fb9
+master
                 st.session_state.model_stats[selected_model_name][label.lower()] += 1
                 st.session_state.model_stats[selected_model_name]['total'] += 1
                 st.session_state.classification_history.append({
